{
  "name": "a32nx",
  "version": "0.7.0-dev",
  "scripts": {
    "lint": "eslint --cache **/*.{js,mjs,jsx,ts,tsx}",
    "lint-fix": "npm run lint -- --fix",
    "prettier": "prettier --write **/*.json **/*.yml src/instruments/**/*.css",
    "serve:efb": "cd src/instruments/src/EFB/ && rollup -wc ./rollup.development.config.js",
    "build:fbw": "cd src/fbw && ./build.sh",
    "build:fadec": "cd src/fadec && ./build.sh"
  },
  "lint-staged": {
    "*.{js,mjs,jsx}": "eslint --cache --fix",
    "*.{json,yml,css,scss}": "prettier --write"
  },
  "devDependencies": {
    "@babel/core": "^7.12.3",
    "@babel/eslint-parser": "^7.12.1",
    "@babel/plugin-proposal-class-properties": "~7.12.1",
    "@babel/plugin-transform-runtime": "~7.12.1",
    "@babel/preset-env": "^7.12.1",
    "@babel/preset-react": "^7.12.1",
    "@babel/preset-typescript": "~7.12.7",
    "@flybywiresim/eslint-config": "~0.1.0",
    "@flybywiresim/fragmenter": "^0.5.1",
    "@flybywiresim/igniter": "^1.1.4",
    "@flybywiresim/rnp": "^2.1.0",
<<<<<<< HEAD
    "@flybywiresim/rollup-plugin-msfs": "~0.1.4",
    "@navigraph/pkce": "^1.0.0",
=======
    "@flybywiresim/rollup-plugin-msfs": "~0.3.0",
>>>>>>> d7556f04
    "@rollup/plugin-babel": "^5.2.1",
    "@rollup/plugin-commonjs": "^15.1.0",
    "@rollup/plugin-image": "~2.0.6",
    "@rollup/plugin-node-resolve": "^9.0.0",
    "@rollup/plugin-replace": "^2.3.3",
    "@rollup/plugin-sucrase": "^3.1.0",
    "@rollup/plugin-typescript": "~8.0.0",
    "@types/react": "~17.0.0",
    "@types/react-dom": "~17.0.0",
    "@types/react-router-dom": "~5.1.6",
    "@typescript-eslint/eslint-plugin": "~4.14.2",
    "@typescript-eslint/parser": "~4.14.2",
    "awesome-typescript-loader": "^5.2.1",
    "css-loader": "^5.0.1",
    "dotenv": "^8.2.0",
    "eslint": "7.21.0",
    "file-loader": "^6.2.0",
    "jsdom": "^16.4.0",
    "lint-staged": "10.4.0",
    "prettier": "2.1.2",
    "redux-devtools-extension": "^2.13.8",
    "rollup": "^2.32.0",
    "rollup-plugin-copy": "~3.3.0",
    "rollup-plugin-css-only": "^2.1.0",
    "rollup-plugin-livereload": "~2.0.0",
    "rollup-plugin-postcss": "~4.0.0",
    "rollup-plugin-serve": "~1.1.0",
    "rollup-plugin-typescript-paths": "^1.3.0",
    "sass-loader": "^10.1.0",
    "style-loader": "^2.0.0",
    "typescript": "~4.1.2",
    "webpack": "^5.12.2",
    "webpack-cli": "^4.3.1",
    "webpack-dev-server": "^3.11.1"
  },
  "dependencies": {
    "@flybywiresim/api-client": "~0.7.0",
    "@flybywiresim/map": "~0.5.2",
    "@flybywiresim/tailwind-config": "^0.5.0",
    "@tabler/icons": "^1.38.0",
    "@tailwindcss/postcss7-compat": "^2.0.2",
    "aewx-metar-parser": "~0.10.1",
    "byte-data": "^19.0.1",
    "classnames": "^2.2.6",
    "lodash": "^4.17.20",
    "qrcode.react": "^1.0.1",
    "react": "^17.0.0",
    "react-dom": "^17.0.0",
    "react-leaflet": "~3.0.5",
    "react-redux": "^7.2.2",
    "react-router": "~5.2.0",
    "react-router-dom": "~5.2.0",
    "redux": "^4.0.5",
    "redux-thunk": "^2.3.0",
    "rollup-plugin-scss": "^2.6.1",
    "sass": "~1.30.0",
    "tailwindcss": "npm:@tailwindcss/postcss7-compat@^2.0.2",
    "type-to-reducer": "^1.2.0"
  }
}<|MERGE_RESOLUTION|>--- conflicted
+++ resolved
@@ -25,12 +25,8 @@
     "@flybywiresim/fragmenter": "^0.5.1",
     "@flybywiresim/igniter": "^1.1.4",
     "@flybywiresim/rnp": "^2.1.0",
-<<<<<<< HEAD
-    "@flybywiresim/rollup-plugin-msfs": "~0.1.4",
     "@navigraph/pkce": "^1.0.0",
-=======
     "@flybywiresim/rollup-plugin-msfs": "~0.3.0",
->>>>>>> d7556f04
     "@rollup/plugin-babel": "^5.2.1",
     "@rollup/plugin-commonjs": "^15.1.0",
     "@rollup/plugin-image": "~2.0.6",
