--- conflicted
+++ resolved
@@ -107,22 +107,14 @@
   font-size: 38px !important;
 }
 a320-neo-upper-ecam #EnginesPanel #LineStyleInfos .activeEngine {
-<<<<<<< HEAD
-  background-color: rgba(255, 255, 255, 0.5) !important;
-}
-
-=======
-    display: block;
-    fill: rgba(255, 255, 255, 0.1);
-    stroke: none;
+  display: block;
+  fill: rgba(255, 255, 255, 0.1);
+  stroke: none;
 }
 a320-neo-upper-ecam #EnginesPanel #LineStyleInfos .inactiveEngine {
-    display: none;
-}
-
-
-
->>>>>>> 1f0f29e9
+  display: none;
+}
+
 a320-neo-upper-ecam #InfoTopPanel {
   position: absolute;
   left: 0%;
@@ -347,74 +339,10 @@
 }
 
 a320-neo-upper-ecam #Separators {
-<<<<<<< HEAD
-  position: absolute;
-  display: block;
-  left: 0%;
-  width: 100%;
-  top: 0%;
-  height: 100%;
-}
-
-a320-neo-ecam-gauge #RootSVG #CurrentValue {
-  font-size: 20px !important;
-  fill: var(--displayBackground);
-}
-a320-neo-ecam-gauge #RootSVG #CurrentValue.decimal {
-  font-size: 15px !important;
-}
-a320-neo-ecam-gauge #RootSVG #CurrentValue.gaugedecimalpoint {
-  fill: var(--displayGreen);
-}
-a320-neo-ecam-gauge #RootSVG #CurrentValueBorder {
-  fill: none;
-  stroke: lightblue;
-  stroke-width: 1px;
-}
-a320-neo-ecam-gauge #RootSVG #GraduationsGroup line.InnerMarker {
-  stroke-width: 1px !important;
-}
-a320-neo-ecam-gauge #RootSVG #ExtraMessage rect {
-  fill: var(--displayBackground);
-  stroke: lightblue;
-  stroke-width: 1px;
-}
-a320-neo-ecam-gauge #RootSVG #ExtraMessage text {
-  text-align: center;
-  text-anchor: middle;
-  fill: var(--displayGreen);
-  font-size: 15px;
-}
-a320-neo-ecam-gauge #RootSVG #ExtraMessage .avail {
-  font-size: 19.2px;
-}
-a320-neo-ecam-gauge #RootSVG #GraduationsGroup .danger {
-  stroke-width: 1px !important;
-  stroke: var(--displayRed) !important;
-}
-a320-neo-ecam-gauge #RootSVG #GraduationsGroup .warning {
-  stroke-width: 1px !important;
-  stroke: var(--displayAmber) !important;
-}
-a320-neo-ecam-gauge #RootSVG #RedArc {
-  stroke: var(--displayRed);
-  stroke-width: 2px;
-  fill: none;
-}
-a320-neo-ecam-gauge #RootSVG #GraduationsGroup line.OuterMarker {
-  stroke: var(--displayAmber);
-  stroke-width: 6px;
-}
-a320-neo-ecam-gauge #RootSVG #OuterIndicatorOffset {
-  stroke: var(--displayCyan) !important;
-  stroke-width: 1.5px !important;
-  fill: none;
-=======
     position: absolute;
     display: block;
     left: 0%;
     width: 100%;
     top: 0%;
     height: 100%; 
->>>>>>> 1f0f29e9
 }