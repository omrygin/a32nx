--- conflicted
+++ resolved
@@ -963,11 +963,7 @@
                     {
                         message: "LDG LT",
                         isActive: () => {
-<<<<<<< HEAD
-                            return (this.getCachedSimVar("LIGHT LANDING ON", "Bool") == 1);
-=======
                             return (SimVar.GetSimVarValue("L:LANDING_1_Retracted", "Bool") == 0 || SimVar.GetSimVarValue("L:LANDING_2_Retracted", "Bool") == 0);
->>>>>>> ebacbeb8
                         }
                     },
                     {
@@ -1207,7 +1203,6 @@
             // Update predictive windshear style
             // If the order of secondary memos is modified, be sure to change index below
             if (SimVar.GetSimVarValue("RADIO HEIGHT", "feet") >= 50 && (SimVar.GetSimVarValue("RADIO HEIGHT", "feet") <= 1500)) {
-<<<<<<< HEAD
                 this.secondaryEcamMessage.normal[13].style = "InfoCaution";
             } else {
                 this.secondaryEcamMessage.normal[13].style = "InfoIndication";
@@ -1218,11 +1213,6 @@
             }
             if (SimVar.GetSimVarValue("L:XMLVAR_PUSH_OVHD_FIRE_ENG2_AGENT1_Discharge", "Bool") == 1) {
                 SimVar.SetSimVarValue("ENG ON FIRE:2", "Bool", 0);
-=======
-                this.secondaryEcamMessage.normal[9].style = "InfoCaution";
-            } else {
-                this.secondaryEcamMessage.normal[9].style = "InfoIndication";
->>>>>>> ebacbeb8
             }
         }
         updateTakeoffConfigWarnings(_test) {
