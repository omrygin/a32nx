﻿<link rel="stylesheet" href="A320_Neo_EICAS.css" />

<script type="text/html" id="A320_Neo_EICAS">
    <glasscockpit-highlight id="highlight"></glasscockpit-highlight>
    <div id="Mainframe">
        <div id="Electricity" state="off">
            <div id="TopScreen">
                <a320-neo-upper-ecam id="UpperECAM"></a320-neo-upper-ecam>
				<div class="SelfTestWrapper" id="TopSelfTest">
					<svg class="SelfTest" viewBox="0 0 600 600">
						<rect fill="black" x="0" y="0" width="100%" height="100%"></rect>
						<text class="self_test_text" fill="green" text-anchor="middle" x="50%" y="50%" font-size="30px" style="font-family: 'Roboto' !important">SELF TEST IN PROGRESS</text>
						<text class="self_test_text2" fill="green" text-anchor="middle" x="50%" y="56%" font-size="30px" style="font-family: 'Roboto' !important">(MAX 40 SECONDS)</text>
					</svg>
				</div>
            </div>

            <div id="BottomScreen">
                <a320-neo-lower-ecam-fuel id="FD" style="display:block"></a320-neo-lower-ecam-fuel>
                <a320-neo-lower-ecam-engine style="display:none"></a320-neo-lower-ecam-engine> <!-- MODIFIED -->
                <a320-neo-lower-ecam-apu style="display:none"></a320-neo-lower-ecam-apu>
                <a320-neo-lower-ecam-bleed style="display:none"></a320-neo-lower-ecam-bleed> <!-- MODIFIED -->
                <a320-neo-lower-ecam-door style="display:none"></a320-neo-lower-ecam-door> <!-- MODIFIED -->
                <a320-neo-lower-ecam-ftcl style="display:none"></a320-neo-lower-ecam-ftcl> <!-- MODIFIED -->
<<<<<<< HEAD
                <a320-neo-lower-ecam-status style="display:none"></a320-neo-lower-ecam-status> <!-- MODIFIED -->
=======
                <a320-neo-lower-ecam-wheel style="display:none"></a320-neo-lower-ecam-wheel> <!-- MODIFIED -->
>>>>>>> df79ee4b
                <a320-neo-lower-ecam-crz style="display:none"></a320-neo-lower-ecam-crz> <!-- MODIFIED -->
                <eicas-common-display id="CommonDisplay"></eicas-common-display>
				<div class="SelfTestWrapper" id="BottomSelfTest">
					<svg class="SelfTest" viewBox="0 0 600 600">
						<rect fill="black" x="0" y="0" width="100%" height="100%"></rect>
						<text class="self_test_text" fill="green" text-anchor="middle" x="50%" y="50%" font-size="30px" style="font-family: 'Roboto' !important">SELF TEST IN PROGRESS</text>
						<text class="self_test_text2" fill="green" text-anchor="middle" x="50%" y="56%" font-size="30px" style="font-family: 'Roboto' !important">(MAX 40 SECONDS)</text>
					</svg>
				</div>
            </div>
        </div>
    </div>
</script>

<script type="text/html" import-script="/JS/SimPlane.js"></script>

<script type="text/html" import-script="/Pages/VCockpit/Instruments/Shared/Utils/RadioNav.js"></script>

<script type="text/html" import-script="/Pages/VCockpit/Instruments/NavSystems/Shared/Templates/Highlight/Highlight.js"></script>

<script type="text/html" import-script="/Pages/VCockpit/Instruments/Shared/Gauges/AbstractGauge.js"></script>
<script type="text/html" import-script="/Pages/VCockpit/Instruments/Shared/Gauges/CircularGauge.js"></script>
<script type="text/html" import-script="/Pages/VCockpit/Instruments/Shared/Gauges/HorizontalGauge.js"></script>
<script type="text/html" import-script="/Pages/VCockpit/Instruments/Shared/Gauges/VerticalGauge.js"></script>
<script type="text/html" import-script="/Pages/VCockpit/Instruments/Shared/Gauges/FlapsGauge.js"></script>
<script type="text/html" import-script="/Pages/VCockpit/Instruments/Shared/Gauges/AilTrimGauge.js"></script>
<script type="text/html" import-script="/Pages/VCockpit/Instruments/Shared/Gauges/ElevTrimGauge.js"></script>
<script type="text/html" import-script="/Pages/VCockpit/Instruments/Shared/Gauges/RudderTrimGauge.js"></script>

<script type="text/html" import-script="/Pages/VCockpit/Instruments/NavSystems/Shared/LogicElements/FlightPlan.js"></script>
<script type="text/html" import-script="/Pages/VCockpit/Instruments/NavSystems/Shared/LogicElements/FlightPlanManager.js"></script>
<script type="text/html" import-script="/Pages/VCockpit/Instruments/NavSystems/Shared/LogicElements/GeoCalc.js"></script>
<script type="text/html" import-script="/Pages/VCockpit/Instruments/NavSystems/Shared/LogicElements/SearchField.js"></script>

<script type="text/html" import-script="/Pages/VCockpit/Instruments/NavSystems/Shared/NavSystem.js"></script>

<script type="text/html" import-script="/Pages/VCockpit/Instruments/NavSystems/Shared/LogicElements/GaugeElement.js"></script>

<script type="text/html" import-template="/Pages/VCockpit/Instruments/Airliners/A320_Neo/EICAS/EICAS_Common.html"></script> <!-- MODIFIED -->

<script type="text/html" import-template="/Pages/VCockpit/Instruments/Airliners/A320_Neo/EICAS/ECAM/A320_Neo_LowerECAM_Engine.html"></script> <!-- MODIFIED -->
<script type="text/html" import-template="/Pages/VCockpit/Instruments/Airliners/A320_Neo/EICAS/ECAM/A320_Neo_LowerECAM_APU.html"></script>
<script type="text/html" import-template="/Pages/VCockpit/Instruments/Airliners/A320_Neo/EICAS/ECAM/A320_Neo_LowerECAM_Fuel.html"></script>
<script type="text/html" import-template="/Pages/VCockpit/Instruments/Airliners/A320_Neo/EICAS/ECAM/A320_Neo_LowerECAM_BLEED.html"></script> <!-- MODIFIED -->
<script type="text/html" import-template="/Pages/VCockpit/Instruments/Airliners/A320_Neo/EICAS/ECAM/A320_Neo_LowerECAM_DOOR.html"></script> <!-- MODIFIED -->
<script type="text/html" import-template="/Pages/VCockpit/Instruments/Airliners/A320_Neo/EICAS/ECAM/A320_Neo_LowerECAM_FTCL.html"></script> <!-- MODIFIED -->
<script type="text/html" import-template="/Pages/VCockpit/Instruments/Airliners/A320_Neo/EICAS/ECAM/A320_Neo_LowerECAM_Status.html"></script> <!-- MODIFIED -->
<script type="text/html" import-template="/Pages/VCockpit/Instruments/Airliners/A320_Neo/EICAS/ECAM/A320_Neo_LowerECAM_CRZ.html"></script> <!-- MODIFIED -->
<script type="text/html" import-template="/Pages/VCockpit/Instruments/Airliners/A320_Neo/EICAS/ECAM/A320_Neo_LowerECAM_WHEEL.html"></script>
<script type="text/html" import-template="/Pages/VCockpit/Instruments/Airliners/A320_Neo/EICAS/ECAM/A320_Neo_UpperECAM.html"></script>

<script type="text/html" import-script="/Pages/VCockpit/Instruments/Airliners/Shared/BaseAirliners.js"></script>

<script type="text/html" import-script="/Pages/VCockpit/Instruments/Airliners/A320_Neo/EICAS/ECAM/A320_Neo_ECAMGauge.js"></script>
<script type="text/html" import-script="/Pages/VCockpit/Instruments/Airliners/A320_Neo/EICAS/A32NX_LocalVarUpdater.js"></script>
<script type="text/html" import-script="/Pages/A32NX_Core/A32NX_APU.js"></script>
<script type="text/html" import-script="/Pages/A32NX_Core/A32NX_Core.js"></script>
<script type="text/html" import-script="/Pages/VCockpit/Instruments/Airliners/A320_Neo/EICAS/A320_Neo_EICAS.js"></script><|MERGE_RESOLUTION|>--- conflicted
+++ resolved
@@ -22,11 +22,8 @@
                 <a320-neo-lower-ecam-bleed style="display:none"></a320-neo-lower-ecam-bleed> <!-- MODIFIED -->
                 <a320-neo-lower-ecam-door style="display:none"></a320-neo-lower-ecam-door> <!-- MODIFIED -->
                 <a320-neo-lower-ecam-ftcl style="display:none"></a320-neo-lower-ecam-ftcl> <!-- MODIFIED -->
-<<<<<<< HEAD
+                <a320-neo-lower-ecam-wheel style="display:none"></a320-neo-lower-ecam-wheel> <!-- MODIFIED -->
                 <a320-neo-lower-ecam-status style="display:none"></a320-neo-lower-ecam-status> <!-- MODIFIED -->
-=======
-                <a320-neo-lower-ecam-wheel style="display:none"></a320-neo-lower-ecam-wheel> <!-- MODIFIED -->
->>>>>>> df79ee4b
                 <a320-neo-lower-ecam-crz style="display:none"></a320-neo-lower-ecam-crz> <!-- MODIFIED -->
                 <eicas-common-display id="CommonDisplay"></eicas-common-display>
 				<div class="SelfTestWrapper" id="BottomSelfTest">
