use nalgebra::Vector3;

use std::time::Duration;
use uom::si::{
    acceleration::meter_per_second_squared,
    angle::degree,
    angular_velocity::revolution_per_minute,
    f64::*,
    length::meter,
    mass::kilogram,
    pressure::pascal,
    pressure::psi,
    ratio::{percent, ratio},
    velocity::knot,
    volume::gallon,
    volume_rate::gallon_per_second,
};

use systems::{
    engine::Engine,
    hydraulic::{
        brake_circuit::{
            AutobrakeDecelerationGovernor, AutobrakeMode, AutobrakePanel, BrakeCircuit,
        },
        linear_actuator::{
            Actuator, BoundedLinearLength, HydraulicAssemblyController,
            HydraulicLinearActuatorAssembly, LinearActuatedRigidBodyOnHingeAxis, LinearActuator,
            LinearActuatorMode,
        },
        update_iterator::{FixedStepLoop, MaxFixedStepLoop},
        ElectricPump, EngineDrivenPump, Fluid, HydraulicLoop, HydraulicLoopController,
        PowerTransferUnit, PowerTransferUnitController, PressureSwitch, PumpController,
        RamAirTurbine, RamAirTurbineController,
    },
    overhead::{
        AutoOffFaultPushButton, AutoOnFaultPushButton, MomentaryOnPushButton, MomentaryPushButton,
    },
    shared::{
        interpolation, DelayedFalseLogicGate, DelayedPulseTrueLogicGate, DelayedTrueLogicGate,
        ElectricalBusType, ElectricalBuses, EmergencyElectricalRatPushButton,
        EmergencyElectricalState, EngineFirePushButtons, LgciuInterface,
        RamAirTurbineHydraulicLoopPressurised,
    },
    simulation::{
        Read, Reader, SimulationElement, SimulationElementVisitor, SimulatorReader,
        SimulatorWriter, UpdateContext, Write,
    },
};

struct A320CargoDoorFactory {}
impl A320CargoDoorFactory {
    fn a320_cargo_door_actuator(
        bounded_linear_length: &impl BoundedLinearLength,
    ) -> LinearActuator {
        LinearActuator::new(
            bounded_linear_length,
            2,
            Length::new::<meter>(0.04422),
            Length::new::<meter>(0.03366),
            VolumeRate::new::<gallon_per_second>(0.01),
            600000.,
            15000.,
            500.,
        )
    }

    /// Builds a cargo door body for A320 Neo
    fn a320_cargo_door_body(is_locked: bool) -> LinearActuatedRigidBodyOnHingeAxis {
        let size = Vector3::new(100. / 1000., 1855. / 1000., 2025. / 1000.);
        let cg_offset = Vector3::new(0., -size[1] / 2., 0.);

        let control_arm = Vector3::new(-0.1597, -0.1614, 0.);
        let anchor = Vector3::new(-0.7596, -0.086, 0.);
        let axis_direction = Vector3::new(0., 0., 1.);
        LinearActuatedRigidBodyOnHingeAxis::new(
            Mass::new::<kilogram>(130.),
            size,
            cg_offset,
            control_arm,
            anchor,
            Angle::new::<degree>(-23.),
            Angle::new::<degree>(136.),
            100.,
            is_locked,
            axis_direction,
        )
    }

    /// Builds a cargo door assembly consisting of the door physical rigid body and the hydraulic actuator connected
    /// to it
    fn a320_cargo_door_assembly() -> HydraulicLinearActuatorAssembly {
        let cargo_door_body = A320CargoDoorFactory::a320_cargo_door_body(true);
        let cargo_door_actuator = A320CargoDoorFactory::a320_cargo_door_actuator(&cargo_door_body);
        HydraulicLinearActuatorAssembly::new(cargo_door_actuator, cargo_door_body)
    }

    fn new_a320_cargo_door(id: &str) -> CargoDoor {
        CargoDoor::new(id, A320CargoDoorFactory::a320_cargo_door_assembly())
    }
}

pub(super) struct A320Hydraulic {
    core_hydraulic_updater: FixedStepLoop,
    physics_updater: MaxFixedStepLoop,

    brake_computer: A320HydraulicBrakeComputerUnit,

    blue_loop: HydraulicLoop,
    blue_loop_controller: A320HydraulicLoopController,
    green_loop: HydraulicLoop,
    green_loop_controller: A320HydraulicLoopController,
    yellow_loop: HydraulicLoop,
    yellow_loop_controller: A320HydraulicLoopController,

    engine_driven_pump_1_pressure_switch: PressureSwitch,
    engine_driven_pump_1: EngineDrivenPump,
    engine_driven_pump_1_controller: A320EngineDrivenPumpController,

    engine_driven_pump_2_pressure_switch: PressureSwitch,
    engine_driven_pump_2: EngineDrivenPump,
    engine_driven_pump_2_controller: A320EngineDrivenPumpController,

    blue_electric_pump: ElectricPump,
    blue_electric_pump_controller: A320BlueElectricPumpController,

    yellow_electric_pump: ElectricPump,
    yellow_electric_pump_controller: A320YellowElectricPumpController,

    pushback_tug: PushbackTug,

    ram_air_turbine: RamAirTurbine,
    ram_air_turbine_controller: A320RamAirTurbineController,

    power_transfer_unit: PowerTransferUnit,
    power_transfer_unit_controller: A320PowerTransferUnitController,

    braking_circuit_norm: BrakeCircuit,
    braking_circuit_altn: BrakeCircuit,
    braking_force: A320BrakingForce,

    forward_cargo_door: CargoDoor,
    forward_cargo_door_controller: A320DoorController,
    aft_cargo_door: CargoDoor,
    aft_cargo_door_controller: A320DoorController,
}
impl A320Hydraulic {
    const FORWARD_CARGO_DOOR_ID: &'static str = "FWD";
    const AFT_CARGO_DOOR_ID: &'static str = "AFT";

    const BLUE_ELEC_PUMP_CONTROL_POWER_BUS: ElectricalBusType =
        ElectricalBusType::DirectCurrentEssential;
    const BLUE_ELEC_PUMP_SUPPLY_POWER_BUS: ElectricalBusType =
        ElectricalBusType::AlternatingCurrent(1);

    const YELLOW_ELEC_PUMP_CONTROL_POWER_BUS: ElectricalBusType =
        ElectricalBusType::DirectCurrent(2);
    const YELLOW_ELEC_PUMP_CONTROL_FROM_CARGO_DOOR_OPERATION_POWER_BUS: ElectricalBusType =
        ElectricalBusType::DirectCurrentGndFltService;
    const YELLOW_ELEC_PUMP_SUPPLY_POWER_BUS: ElectricalBusType =
        ElectricalBusType::AlternatingCurrentGndFltService;

    const YELLOW_EDP_CONTROL_POWER_BUS1: ElectricalBusType = ElectricalBusType::DirectCurrent(2);
    const YELLOW_EDP_CONTROL_POWER_BUS2: ElectricalBusType =
        ElectricalBusType::DirectCurrentEssential;
    const GREEN_EDP_CONTROL_POWER_BUS1: ElectricalBusType =
        ElectricalBusType::DirectCurrentEssential;

    const PTU_CONTROL_POWER_BUS: ElectricalBusType = ElectricalBusType::DirectCurrentGndFltService;

    const RAT_CONTROL_SOLENOID1_POWER_BUS: ElectricalBusType =
        ElectricalBusType::DirectCurrentHot(1);
    const RAT_CONTROL_SOLENOID2_POWER_BUS: ElectricalBusType =
        ElectricalBusType::DirectCurrentHot(2);

    const MIN_PRESS_EDP_SECTION_LO_HYST: f64 = 1740.0;
    const MIN_PRESS_EDP_SECTION_HI_HYST: f64 = 2200.0;
    const MIN_PRESS_PRESSURISED_LO_HYST: f64 = 1450.0;
    const MIN_PRESS_PRESSURISED_HI_HYST: f64 = 1750.0;

    // Refresh rate of core hydraulic simulation
    const HYDRAULIC_SIM_TIME_STEP: Duration = Duration::from_millis(100);
    // Refresh rate of max fixed step loop for fast physics
    const HYDRAULIC_SIM_MAX_TIME_STEP_MILLISECONDS: Duration = Duration::from_millis(50);

    pub(super) fn new() -> A320Hydraulic {
        A320Hydraulic {
            core_hydraulic_updater: FixedStepLoop::new(Self::HYDRAULIC_SIM_TIME_STEP),
            physics_updater: MaxFixedStepLoop::new(Self::HYDRAULIC_SIM_MAX_TIME_STEP_MILLISECONDS),

            brake_computer: A320HydraulicBrakeComputerUnit::new(),

            blue_loop: HydraulicLoop::new(
                "BLUE",
                false,
                false,
                Volume::new::<gallon>(15.8),
                Volume::new::<gallon>(15.85),
                Volume::new::<gallon>(8.0),
                Volume::new::<gallon>(1.56),
                Fluid::new(Pressure::new::<pascal>(1450000000.0)),
                false,
                Pressure::new::<psi>(Self::MIN_PRESS_PRESSURISED_LO_HYST),
                Pressure::new::<psi>(Self::MIN_PRESS_PRESSURISED_HI_HYST),
            ),
            blue_loop_controller: A320HydraulicLoopController::new(None),
            green_loop: HydraulicLoop::new(
                "GREEN",
                true,
                false,
                Volume::new::<gallon>(26.38),
                Volume::new::<gallon>(26.41),
                Volume::new::<gallon>(15.),
                Volume::new::<gallon>(3.6),
                Fluid::new(Pressure::new::<pascal>(1450000000.0)),
                true,
                Pressure::new::<psi>(Self::MIN_PRESS_PRESSURISED_LO_HYST),
                Pressure::new::<psi>(Self::MIN_PRESS_PRESSURISED_HI_HYST),
            ),
            green_loop_controller: A320HydraulicLoopController::new(Some(1)),
            yellow_loop: HydraulicLoop::new(
                "YELLOW",
                false,
                true,
                Volume::new::<gallon>(19.81),
                Volume::new::<gallon>(19.81),
                Volume::new::<gallon>(10.0),
                Volume::new::<gallon>(3.6),
                Fluid::new(Pressure::new::<pascal>(1450000000.0)),
                true,
                Pressure::new::<psi>(Self::MIN_PRESS_PRESSURISED_LO_HYST),
                Pressure::new::<psi>(Self::MIN_PRESS_PRESSURISED_HI_HYST),
            ),
            yellow_loop_controller: A320HydraulicLoopController::new(Some(2)),

            engine_driven_pump_1_pressure_switch: PressureSwitch::new(
                Pressure::new::<psi>(Self::MIN_PRESS_EDP_SECTION_HI_HYST),
                Pressure::new::<psi>(Self::MIN_PRESS_EDP_SECTION_LO_HYST),
            ),
            engine_driven_pump_1: EngineDrivenPump::new("GREEN"),
            engine_driven_pump_1_controller: A320EngineDrivenPumpController::new(
                1,
                vec![Self::GREEN_EDP_CONTROL_POWER_BUS1],
            ),

            engine_driven_pump_2_pressure_switch: PressureSwitch::new(
                Pressure::new::<psi>(Self::MIN_PRESS_EDP_SECTION_HI_HYST),
                Pressure::new::<psi>(Self::MIN_PRESS_EDP_SECTION_LO_HYST),
            ),
            engine_driven_pump_2: EngineDrivenPump::new("YELLOW"),
            engine_driven_pump_2_controller: A320EngineDrivenPumpController::new(
                2,
                vec![
                    Self::YELLOW_EDP_CONTROL_POWER_BUS1,
                    Self::YELLOW_EDP_CONTROL_POWER_BUS2,
                ],
            ),

            blue_electric_pump: ElectricPump::new("BLUE", Self::BLUE_ELEC_PUMP_SUPPLY_POWER_BUS),
            blue_electric_pump_controller: A320BlueElectricPumpController::new(
                Self::BLUE_ELEC_PUMP_CONTROL_POWER_BUS,
            ),

            yellow_electric_pump: ElectricPump::new(
                "YELLOW",
                Self::YELLOW_ELEC_PUMP_SUPPLY_POWER_BUS,
            ),
            yellow_electric_pump_controller: A320YellowElectricPumpController::new(
                Self::YELLOW_ELEC_PUMP_CONTROL_POWER_BUS,
                Self::YELLOW_ELEC_PUMP_CONTROL_FROM_CARGO_DOOR_OPERATION_POWER_BUS,
            ),

            pushback_tug: PushbackTug::new(),

            ram_air_turbine: RamAirTurbine::new(),
            ram_air_turbine_controller: A320RamAirTurbineController::new(
                Self::RAT_CONTROL_SOLENOID1_POWER_BUS,
                Self::RAT_CONTROL_SOLENOID2_POWER_BUS,
            ),

            power_transfer_unit: PowerTransferUnit::new(),
            power_transfer_unit_controller: A320PowerTransferUnitController::new(
                Self::PTU_CONTROL_POWER_BUS,
            ),

            braking_circuit_norm: BrakeCircuit::new(
                "NORM",
                Volume::new::<gallon>(0.),
                Volume::new::<gallon>(0.),
                Volume::new::<gallon>(0.13),
            ),

            braking_circuit_altn: BrakeCircuit::new(
                "ALTN",
                Volume::new::<gallon>(1.5),
                Volume::new::<gallon>(0.5),
                Volume::new::<gallon>(0.13),
            ),

            braking_force: A320BrakingForce::new(),

            forward_cargo_door: A320CargoDoorFactory::new_a320_cargo_door(
                Self::FORWARD_CARGO_DOOR_ID,
            ),
            forward_cargo_door_controller: A320DoorController::new(Self::FORWARD_CARGO_DOOR_ID),

            aft_cargo_door: A320CargoDoorFactory::new_a320_cargo_door(Self::AFT_CARGO_DOOR_ID),
            aft_cargo_door_controller: A320DoorController::new(Self::AFT_CARGO_DOOR_ID),
        }
    }

    #[allow(clippy::too_many_arguments)]
    pub(super) fn update<T: Engine, U: EngineFirePushButtons>(
        &mut self,
        context: &UpdateContext,
        engine1: &T,
        engine2: &T,
        overhead_panel: &A320HydraulicOverheadPanel,
        autobrake_panel: &AutobrakePanel,
        engine_fire_push_buttons: &U,
        lgciu1: &impl LgciuInterface,
        lgciu2: &impl LgciuInterface,
        rat_and_emer_gen_man_on: &impl EmergencyElectricalRatPushButton,
        emergency_elec_state: &impl EmergencyElectricalState,
    ) {
        self.core_hydraulic_updater.update(context);
        self.physics_updater.update(context);

        for cur_time_step in &mut self.physics_updater {
            self.update_fast_physics(&context.with_delta(cur_time_step));
        }

        self.update_with_sim_rate(
            &context,
            &overhead_panel,
            &autobrake_panel,
            rat_and_emer_gen_man_on,
            emergency_elec_state,
            lgciu1,
            lgciu2,
        );

        for cur_time_step in &mut self.core_hydraulic_updater {
            self.update_core_hydraulics(
                &context.with_delta(cur_time_step),
                engine1,
                engine2,
                overhead_panel,
                engine_fire_push_buttons,
                lgciu1,
                lgciu2,
            );
        }
    }

    // Placeholder function to give an estimation of blue pump flow for sound purpose
    // Todo remove when hydraulics gives directly correct values of flow and displacement
    fn blue_electric_pump_estimated_flow(&self) -> VolumeRate {
        // If RAT pump has some RPM then we consider epump provides only a fraction of the loop total flow
        let rat_produces_flow = self.ram_air_turbine.turbine_rpm() > 1000.;

        let estimated_blue_epump_flow: VolumeRate;
        if self.blue_electric_pump_controller.should_pressurise() {
            if rat_produces_flow {
                estimated_blue_epump_flow = self.blue_loop.current_flow() * 0.4;
            } else {
                estimated_blue_epump_flow = self.blue_loop.current_flow();
            }
        } else {
            estimated_blue_epump_flow = VolumeRate::new::<gallon_per_second>(0.);
        }

        estimated_blue_epump_flow.max(VolumeRate::new::<gallon_per_second>(0.))
    }

    // Placeholder function to give an estimation of yellow pump flow for sound purpose
    // Todo remove when hydraulics gives directly correct values of flow and displacement
    fn yellow_electric_pump_estimated_flow(&self) -> VolumeRate {
        // If EDP started pumping and has some RPM then we consider epump provides a fraction of the loop total flow
        let yellow_edp_outputs_some_flow = self.engine_driven_pump_2.speed()
            > AngularVelocity::new::<revolution_per_minute>(1500.)
            && self.engine_driven_pump_2_controller.should_pressurise();

        let mut estimated_yellow_epump_flow: VolumeRate;
        if self.yellow_electric_pump_controller.should_pressurise() {
            if yellow_edp_outputs_some_flow {
                // If electric pump is not the only pump to work we only consider it gives a 0.2 fraction of the loop total flow
                estimated_yellow_epump_flow = self.yellow_loop.current_flow() * 0.2;
            } else {
                estimated_yellow_epump_flow = self.yellow_loop.current_flow();
            }

            if self.power_transfer_unit.is_active_right_to_left() {
                estimated_yellow_epump_flow += self.power_transfer_unit.flow();
            } else if self.power_transfer_unit.is_active_left_to_right() {
                estimated_yellow_epump_flow -= self.power_transfer_unit.flow();
            }
        } else {
            estimated_yellow_epump_flow = VolumeRate::new::<gallon_per_second>(0.);
        }

        estimated_yellow_epump_flow.max(VolumeRate::new::<gallon_per_second>(0.))
    }

    // Placeholder function to trigger the high pitch PTU sound on specific PTU conditions
    // Todo remove when PTU physical model is added
    fn is_ptu_running_high_pitch_sound(&self) -> bool {
        let is_ptu_rotating = self.power_transfer_unit.is_active_left_to_right()
            || self.power_transfer_unit.is_active_right_to_left();

        let absolute_delta_pressure =
            (self.green_loop.pressure() - self.yellow_loop.pressure()).abs();

        absolute_delta_pressure > Pressure::new::<psi>(2700.) && is_ptu_rotating
    }

    fn green_edp_has_low_press_fault(&self) -> bool {
        self.engine_driven_pump_1_controller
            .has_pressure_low_fault()
    }

    fn yellow_epump_has_low_press_fault(&self) -> bool {
        self.yellow_electric_pump_controller
            .has_pressure_low_fault()
    }

    fn yellow_edp_has_low_press_fault(&self) -> bool {
        self.engine_driven_pump_2_controller
            .has_pressure_low_fault()
    }

    fn blue_epump_has_fault(&self) -> bool {
        self.blue_electric_pump_controller.has_pressure_low_fault()
    }

    #[cfg(test)]
    fn should_pressurise_yellow_pump_for_cargo_door_operation(&self) -> bool {
        self.yellow_electric_pump_controller
            .should_pressurise_for_cargo_door_operation()
    }

    #[cfg(test)]
    fn nose_wheel_steering_pin_is_inserted(&self) -> bool {
        self.power_transfer_unit_controller
            .nose_wheel_steering_pin_is_inserted()
    }

    fn is_blue_pressurised(&self) -> bool {
        self.blue_loop.is_pressurised()
    }

    #[cfg(test)]
    fn is_green_pressurised(&self) -> bool {
        self.green_loop.is_pressurised()
    }

    #[cfg(test)]
    fn is_yellow_pressurised(&self) -> bool {
        self.yellow_loop.is_pressurised()
    }

    // Updates at the same rate as the sim or at a fixed maximum time step if sim rate is too slow
    fn update_fast_physics(&mut self, context: &UpdateContext) {
        self.forward_cargo_door.update(
            &self.forward_cargo_door_controller,
            &context,
            self.yellow_loop.pressure(),
        );

        self.aft_cargo_door.update(
            &self.aft_cargo_door_controller,
            &context,
            self.yellow_loop.pressure(),
        );

        self.ram_air_turbine
            .update_physics(&context.delta(), context.indicated_airspeed());
    }

    #[allow(clippy::too_many_arguments)]
    fn update_with_sim_rate(
        &mut self,
        context: &UpdateContext,
        overhead_panel: &A320HydraulicOverheadPanel,
        autobrake_panel: &AutobrakePanel,
        rat_and_emer_gen_man_on: &impl EmergencyElectricalRatPushButton,
        emergency_elec_state: &impl EmergencyElectricalState,
        lgciu1: &impl LgciuInterface,
        lgciu2: &impl LgciuInterface,
    ) {
        // Process brake logic (which circuit brakes) and send brake demands (how much)
        self.brake_computer.update_brake_demands(
            context,
            &self.green_loop,
            &self.braking_circuit_altn,
            lgciu1,
            lgciu2,
            &autobrake_panel,
        );

        // Updating rat stowed pos on all frames in case it's used for graphics
        self.ram_air_turbine.update_position(&context.delta());

        // Uses external conditions and momentary button: better to check each frame
        self.ram_air_turbine_controller.update(
            &overhead_panel,
            rat_and_emer_gen_man_on,
            emergency_elec_state,
        );

        // Tug has its angle changing on each frame and we'd like to detect this
        self.pushback_tug.update();

        self.braking_force.update_forces(
            &context,
            &self.braking_circuit_norm,
            &self.braking_circuit_altn,
        );

        self.forward_cargo_door_controller.update(
            context,
            &self.forward_cargo_door,
            self.yellow_loop.pressure(),
        );

        self.aft_cargo_door_controller.update(
            context,
            &self.aft_cargo_door,
            self.yellow_loop.pressure(),
        );
    }

    // For each hydraulic loop retrieves volumes from and to each actuator and pass it to the loops
    fn update_actuators_volume(&mut self) {
        self.update_green_actuators_volume();
        self.update_yellow_actuators_volume();
        self.update_blue_actuators_volume();
    }

    fn update_green_actuators_volume(&mut self) {
        self.green_loop
            .update_actuator_volumes(&mut self.braking_circuit_norm);
    }

    fn update_yellow_actuators_volume(&mut self) {
        self.yellow_loop
            .update_actuator_volumes(&mut self.braking_circuit_altn);

        self.yellow_loop
            .update_actuator_volumes(self.forward_cargo_door.actuator());

        self.yellow_loop
            .update_actuator_volumes(self.aft_cargo_door.actuator());
    }

    fn update_blue_actuators_volume(&mut self) {}

    #[allow(clippy::too_many_arguments)]
    // All the core hydraulics updates that needs to be done at the slowest fixed step rate
    fn update_core_hydraulics<T: Engine, U: EngineFirePushButtons>(
        &mut self,
        context: &UpdateContext,
        engine1: &T,
        engine2: &T,
        overhead_panel: &A320HydraulicOverheadPanel,
        engine_fire_push_buttons: &U,
        lgciu1: &impl LgciuInterface,
        lgciu2: &impl LgciuInterface,
    ) {
        // First update what is currently consumed and given back by each actuator
        // Todo: might have to split the actuator volumes by expected number of loops
        self.update_actuators_volume();

        self.brake_computer.send_brake_demands(
            &mut self.braking_circuit_norm,
            &mut self.braking_circuit_altn,
        );

        self.power_transfer_unit_controller.update(
            context,
            overhead_panel,
            &self.forward_cargo_door_controller,
            &self.aft_cargo_door_controller,
            &self.pushback_tug,
            lgciu2,
        );
        self.power_transfer_unit.update(
            &self.green_loop,
            &self.yellow_loop,
            &self.power_transfer_unit_controller,
        );

        self.engine_driven_pump_1_pressure_switch
            .update(self.green_loop.pressure());
        self.engine_driven_pump_1_controller.update(
            overhead_panel,
            engine_fire_push_buttons,
            engine1.uncorrected_n2(),
            engine1.oil_pressure(),
            self.engine_driven_pump_1_pressure_switch.is_pressurised(),
            lgciu1,
        );

        self.engine_driven_pump_1.update(
            context,
            &self.green_loop,
            engine1.hydraulic_pump_output_speed(),
            &self.engine_driven_pump_1_controller,
        );

        self.engine_driven_pump_2_pressure_switch
            .update(self.yellow_loop.pressure());
        self.engine_driven_pump_2_controller.update(
            overhead_panel,
            engine_fire_push_buttons,
            engine2.uncorrected_n2(),
            engine2.oil_pressure(),
            self.engine_driven_pump_2_pressure_switch.is_pressurised(),
            lgciu2,
        );

        self.engine_driven_pump_2.update(
            context,
            &self.yellow_loop,
            engine2.hydraulic_pump_output_speed(),
            &self.engine_driven_pump_2_controller,
        );

        self.blue_electric_pump_controller.update(
            overhead_panel,
            self.blue_loop.is_pressurised(),
            engine1.oil_pressure(),
            engine2.oil_pressure(),
            engine1.is_above_minimum_idle(),
            engine2.is_above_minimum_idle(),
            lgciu1,
            lgciu2,
        );
        self.blue_electric_pump.update(
            context,
            &self.blue_loop,
            &self.blue_electric_pump_controller,
        );

        self.yellow_electric_pump_controller.update(
            context,
            overhead_panel,
            &self.forward_cargo_door_controller,
            &self.aft_cargo_door_controller,
            self.yellow_loop.is_pressurised(),
        );
        self.yellow_electric_pump.update(
            context,
            &self.yellow_loop,
            &self.yellow_electric_pump_controller,
        );

        self.ram_air_turbine
            .update(context, &self.blue_loop, &self.ram_air_turbine_controller);

        self.green_loop_controller.update(engine_fire_push_buttons);
        self.green_loop.update(
            context,
            Vec::new(),
            vec![&self.engine_driven_pump_1],
            Vec::new(),
            vec![&self.power_transfer_unit],
            &self.green_loop_controller,
        );

        self.yellow_loop_controller.update(engine_fire_push_buttons);
        self.yellow_loop.update(
            context,
            vec![&self.yellow_electric_pump],
            vec![&self.engine_driven_pump_2],
            Vec::new(),
            vec![&self.power_transfer_unit],
            &self.yellow_loop_controller,
        );

        self.blue_loop_controller.update(engine_fire_push_buttons);
        self.blue_loop.update(
            context,
            vec![&self.blue_electric_pump],
            Vec::new(),
            vec![&self.ram_air_turbine],
            Vec::new(),
            &self.blue_loop_controller,
        );

        self.braking_circuit_norm.update(context, &self.green_loop);
        self.braking_circuit_altn.update(context, &self.yellow_loop);
    }
}
impl RamAirTurbineHydraulicLoopPressurised for A320Hydraulic {
    fn is_rat_hydraulic_loop_pressurised(&self) -> bool {
        self.is_blue_pressurised()
    }
}
impl SimulationElement for A320Hydraulic {
    fn accept<T: SimulationElementVisitor>(&mut self, visitor: &mut T) {
        self.engine_driven_pump_1.accept(visitor);
        self.engine_driven_pump_1_controller.accept(visitor);

        self.engine_driven_pump_2.accept(visitor);
        self.engine_driven_pump_2_controller.accept(visitor);

        self.blue_electric_pump.accept(visitor);
        self.blue_electric_pump_controller.accept(visitor);

        self.yellow_electric_pump.accept(visitor);
        self.yellow_electric_pump_controller.accept(visitor);

        self.forward_cargo_door_controller.accept(visitor);
        self.forward_cargo_door.accept(visitor);

        self.aft_cargo_door_controller.accept(visitor);
        self.aft_cargo_door.accept(visitor);

        self.pushback_tug.accept(visitor);

        self.ram_air_turbine.accept(visitor);
        self.ram_air_turbine_controller.accept(visitor);

        self.power_transfer_unit.accept(visitor);
        self.power_transfer_unit_controller.accept(visitor);

        self.blue_loop.accept(visitor);
        self.green_loop.accept(visitor);
        self.yellow_loop.accept(visitor);

        self.brake_computer.accept(visitor);

        self.braking_circuit_norm.accept(visitor);
        self.braking_circuit_altn.accept(visitor);
        self.braking_force.accept(visitor);

        visitor.visit(self);
    }

    fn write(&self, writer: &mut SimulatorWriter) {
        writer.write(
            "HYD_YELLOW_EPUMP_FLOW",
            self.yellow_electric_pump_estimated_flow()
                .get::<gallon_per_second>(),
        );

        writer.write(
            "HYD_BLUE_EPUMP_FLOW",
            self.blue_electric_pump_estimated_flow()
                .get::<gallon_per_second>(),
        );

        writer.write(
            "HYD_PTU_HIGH_PITCH_SOUND",
            self.is_ptu_running_high_pitch_sound(),
        );
    }
}

struct A320HydraulicLoopController {
    engine_number: Option<usize>,
    should_open_fire_shutoff_valve: bool,
}
impl A320HydraulicLoopController {
    fn new(engine_number: Option<usize>) -> Self {
        Self {
            engine_number,
            should_open_fire_shutoff_valve: true,
        }
    }

    fn update<T: EngineFirePushButtons>(&mut self, engine_fire_push_buttons: &T) {
        if let Some(eng_number) = self.engine_number {
            self.should_open_fire_shutoff_valve = !engine_fire_push_buttons.is_released(eng_number);
        }
    }
}
impl HydraulicLoopController for A320HydraulicLoopController {
    fn should_open_fire_shutoff_valve(&self) -> bool {
        self.should_open_fire_shutoff_valve
    }
}

struct A320EngineDrivenPumpController {
    is_powered: bool,
    powered_by: Vec<ElectricalBusType>,
    engine_number: usize,
    should_pressurise: bool,
    has_pressure_low_fault: bool,
    is_pressure_low: bool,
}
impl A320EngineDrivenPumpController {
    const MIN_ENGINE_OIL_PRESS_THRESHOLD_TO_INHIBIT_FAULT: f64 = 18.;

    fn new(engine_number: usize, powered_by: Vec<ElectricalBusType>) -> Self {
        Self {
            is_powered: false,
            powered_by,
            engine_number,
            should_pressurise: true,
            has_pressure_low_fault: false,
            is_pressure_low: true,
        }
    }

    fn update_low_pressure_state(
        &mut self,
        engine_n2: Ratio,
        engine_oil_pressure: Pressure,
        pressure_switch_state: bool,
        lgciu: &impl LgciuInterface,
    ) {
        // Faking edp section pressure low level as if engine is slow we shouldn't have pressure
        let faked_is_edp_section_low_pressure = engine_n2.get::<percent>() < 5.;

        // Engine off state uses oil pressure threshold (treshold is 18psi)
        let is_engine_low_oil_pressure = engine_oil_pressure.get::<psi>()
            < Self::MIN_ENGINE_OIL_PRESS_THRESHOLD_TO_INHIBIT_FAULT;

        // TODO when edp section pressure is modeled we can remove fake low press and use dedicated pressure switch
        self.is_pressure_low = self.should_pressurise()
            && (!pressure_switch_state || faked_is_edp_section_low_pressure);

        // Fault inhibited if on ground AND engine oil pressure is low (11KS1 elec relay)
        self.has_pressure_low_fault = self.is_pressure_low
            && (!is_engine_low_oil_pressure
                || !(lgciu.right_gear_compressed(false) && lgciu.left_gear_compressed(false)));
    }

    fn update<T: EngineFirePushButtons>(
        &mut self,
        overhead_panel: &A320HydraulicOverheadPanel,
        engine_fire_push_buttons: &T,
        engine_n2: Ratio,
        engine_oil_pressure: Pressure,
        pressure_switch_state: bool,
        lgciu: &impl LgciuInterface,
    ) {
        let mut should_pressurise_if_powered = false;
        if overhead_panel.edp_push_button_is_auto(self.engine_number)
            && !engine_fire_push_buttons.is_released(self.engine_number)
        {
            should_pressurise_if_powered = true;
        } else if overhead_panel.edp_push_button_is_off(self.engine_number)
            || engine_fire_push_buttons.is_released(self.engine_number)
        {
            should_pressurise_if_powered = false;
        }

        // Inverted logic, no power means solenoid valve always leave pump in pressurise mode
        self.should_pressurise = !self.is_powered || should_pressurise_if_powered;

        self.update_low_pressure_state(
            engine_n2,
            engine_oil_pressure,
            pressure_switch_state,
            lgciu,
        );
    }

    fn has_pressure_low_fault(&self) -> bool {
        self.has_pressure_low_fault
    }
}
impl PumpController for A320EngineDrivenPumpController {
    fn should_pressurise(&self) -> bool {
        self.should_pressurise
    }
}
impl SimulationElement for A320EngineDrivenPumpController {
    fn write(&self, writer: &mut SimulatorWriter) {
        if self.engine_number == 1 {
            writer.write("HYD_GREEN_EDPUMP_LOW_PRESS", self.is_pressure_low);
        } else if self.engine_number == 2 {
            writer.write("HYD_YELLOW_EDPUMP_LOW_PRESS", self.is_pressure_low);
        } else {
            panic!("The A320 only supports two engines.");
        }
    }

    fn receive_power(&mut self, buses: &impl ElectricalBuses) {
        self.is_powered = buses.any_is_powered(&self.powered_by);
    }
}

struct A320BlueElectricPumpController {
    is_powered: bool,
    powered_by: ElectricalBusType,
    should_pressurise: bool,
    has_pressure_low_fault: bool,
    is_pressure_low: bool,
}
impl A320BlueElectricPumpController {
    const MIN_ENGINE_OIL_PRESS_THRESHOLD_TO_INHIBIT_FAULT: f64 = 18.;

    fn new(powered_by: ElectricalBusType) -> Self {
        Self {
            is_powered: false,
            powered_by,
            should_pressurise: false,
            has_pressure_low_fault: false,
            is_pressure_low: true,
        }
    }

    #[allow(clippy::too_many_arguments)]
    fn update(
        &mut self,
        overhead_panel: &A320HydraulicOverheadPanel,
        pressure_switch_state: bool,
        engine1_oil_pressure: Pressure,
        engine2_oil_pressure: Pressure,
        engine1_above_min_idle: bool,
        engine2_above_min_idle: bool,
        lgciu1: &impl LgciuInterface,
        lgciu2: &impl LgciuInterface,
    ) {
        let mut should_pressurise_if_powered = false;
        if overhead_panel.blue_epump_push_button.is_auto() {
            if !lgciu1.nose_gear_compressed(false)
                || engine1_above_min_idle
                || engine2_above_min_idle
                || overhead_panel.blue_epump_override_push_button_is_on()
            {
                should_pressurise_if_powered = true;
            } else {
                should_pressurise_if_powered = false;
            }
        } else if overhead_panel.blue_epump_push_button_is_off() {
            should_pressurise_if_powered = false;
        }

        self.should_pressurise = self.is_powered && should_pressurise_if_powered;

        self.update_low_pressure_state(
            overhead_panel,
            pressure_switch_state,
            engine1_oil_pressure,
            engine2_oil_pressure,
            lgciu1,
            lgciu2,
        );
    }

    fn update_low_pressure_state(
        &mut self,
        overhead_panel: &A320HydraulicOverheadPanel,
        pressure_switch_state: bool,
        engine1_oil_pressure: Pressure,
        engine2_oil_pressure: Pressure,
        lgciu1: &impl LgciuInterface,
        lgciu2: &impl LgciuInterface,
    ) {
        // Low engine oil pressure inhibits fault under 18psi level
        let is_engine_low_oil_pressure = engine1_oil_pressure.get::<psi>()
            < Self::MIN_ENGINE_OIL_PRESS_THRESHOLD_TO_INHIBIT_FAULT
            && engine2_oil_pressure.get::<psi>()
                < Self::MIN_ENGINE_OIL_PRESS_THRESHOLD_TO_INHIBIT_FAULT;

        self.is_pressure_low = self.should_pressurise() && !pressure_switch_state;

        self.has_pressure_low_fault = self.is_pressure_low
            && (!is_engine_low_oil_pressure
                || (!(lgciu1.left_gear_compressed(false) && lgciu1.right_gear_compressed(false))
                    || !(lgciu2.left_gear_compressed(false)
                        && lgciu2.right_gear_compressed(false)))
                || overhead_panel.blue_epump_override_push_button_is_on());
    }

    fn has_pressure_low_fault(&self) -> bool {
        self.has_pressure_low_fault
    }
}

impl PumpController for A320BlueElectricPumpController {
    fn should_pressurise(&self) -> bool {
        self.should_pressurise
    }
}

impl SimulationElement for A320BlueElectricPumpController {
    fn write(&self, writer: &mut SimulatorWriter) {
        writer.write("HYD_BLUE_EPUMP_LOW_PRESS", self.is_pressure_low);
    }

    fn receive_power(&mut self, buses: &impl ElectricalBuses) {
        self.is_powered = buses.is_powered(self.powered_by);
    }
}

struct A320YellowElectricPumpController {
    is_powered: bool,
    powered_by: ElectricalBusType,
    powered_by_when_cargo_door_operation: ElectricalBusType,
    should_pressurise: bool,
    has_pressure_low_fault: bool,
    is_pressure_low: bool,
    should_activate_yellow_pump_for_cargo_door_operation: DelayedFalseLogicGate,
}
impl A320YellowElectricPumpController {
    const DURATION_OF_YELLOW_PUMP_ACTIVATION_AFTER_CARGO_DOOR_OPERATION: Duration =
        Duration::from_secs(20);

    fn new(
        powered_by: ElectricalBusType,
        powered_by_when_cargo_door_operation: ElectricalBusType,
    ) -> Self {
        Self {
            is_powered: false,
            powered_by,
            powered_by_when_cargo_door_operation,
            should_pressurise: false,
            has_pressure_low_fault: false,
            is_pressure_low: true,
            should_activate_yellow_pump_for_cargo_door_operation: DelayedFalseLogicGate::new(
                Self::DURATION_OF_YELLOW_PUMP_ACTIVATION_AFTER_CARGO_DOOR_OPERATION,
            ),
        }
    }

    fn update(
        &mut self,
        context: &UpdateContext,
        overhead_panel: &A320HydraulicOverheadPanel,
        forward_cargo_door_controller: &A320DoorController,
        aft_cargo_door_controller: &A320DoorController,
        pressure_switch_state: bool,
    ) {
        self.should_activate_yellow_pump_for_cargo_door_operation
            .update(
                context,
                forward_cargo_door_controller.should_pressurise_hydraulics()
                    || aft_cargo_door_controller.should_pressurise_hydraulics(),
            );

        self.should_pressurise = (overhead_panel.yellow_epump_push_button.is_on()
            || self
                .should_activate_yellow_pump_for_cargo_door_operation
                .output())
            && self.is_powered;

        self.update_low_pressure_state(pressure_switch_state);
    }

    fn update_low_pressure_state(&mut self, pressure_switch_state: bool) {
        self.is_pressure_low = self.should_pressurise() && !pressure_switch_state;

        self.has_pressure_low_fault = self.is_pressure_low;
    }

    fn has_pressure_low_fault(&self) -> bool {
        self.has_pressure_low_fault
    }

    #[cfg(test)]
    fn should_pressurise_for_cargo_door_operation(&self) -> bool {
        self.should_activate_yellow_pump_for_cargo_door_operation
            .output()
    }
}
impl PumpController for A320YellowElectricPumpController {
    fn should_pressurise(&self) -> bool {
        self.should_pressurise
    }
}
impl SimulationElement for A320YellowElectricPumpController {
    fn write(&self, writer: &mut SimulatorWriter) {
        writer.write("HYD_YELLOW_EPUMP_LOW_PRESS", self.is_pressure_low);
    }

    fn receive_power(&mut self, buses: &impl ElectricalBuses) {
        // Control of the pump is powered by dedicated bus OR manual operation of cargo door through another bus
        self.is_powered = buses.is_powered(self.powered_by)
            || (self
                .should_activate_yellow_pump_for_cargo_door_operation
                .output()
                && buses.is_powered(self.powered_by_when_cargo_door_operation))
    }
}

struct A320PowerTransferUnitController {
    is_powered: bool,
    powered_by: ElectricalBusType,
    should_enable: bool,
    should_inhibit_ptu_after_cargo_door_operation: DelayedFalseLogicGate,
    nose_wheel_steering_pin_inserted: DelayedFalseLogicGate,

    parking_brake_lever_pos: bool,
    eng_1_master_on: bool,
    eng_2_master_on: bool,
}
impl A320PowerTransferUnitController {
    const DURATION_OF_PTU_INHIBIT_AFTER_CARGO_DOOR_OPERATION: Duration = Duration::from_secs(40);
    const DURATION_AFTER_WHICH_NWS_PIN_IS_REMOVED_AFTER_PUSHBACK: Duration =
        Duration::from_secs(15);

    fn new(powered_by: ElectricalBusType) -> Self {
        Self {
            is_powered: false,
            powered_by,
            should_enable: false,
            should_inhibit_ptu_after_cargo_door_operation: DelayedFalseLogicGate::new(
                Self::DURATION_OF_PTU_INHIBIT_AFTER_CARGO_DOOR_OPERATION,
            ),
            nose_wheel_steering_pin_inserted: DelayedFalseLogicGate::new(
                Self::DURATION_AFTER_WHICH_NWS_PIN_IS_REMOVED_AFTER_PUSHBACK,
            ),

            parking_brake_lever_pos: false,
            eng_1_master_on: false,
            eng_2_master_on: false,
        }
    }

    fn update(
        &mut self,
        context: &UpdateContext,
        overhead_panel: &A320HydraulicOverheadPanel,
        forward_cargo_door_controller: &A320DoorController,
        aft_cargo_door_controller: &A320DoorController,
        pushback_tug: &PushbackTug,
        lgciu2: &impl LgciuInterface,
    ) {
        self.should_inhibit_ptu_after_cargo_door_operation.update(
            context,
            forward_cargo_door_controller.should_pressurise_hydraulics()
                || aft_cargo_door_controller.should_pressurise_hydraulics(),
        );
        self.nose_wheel_steering_pin_inserted
            .update(context, pushback_tug.is_connected());

        let ptu_inhibited = self.should_inhibit_ptu_after_cargo_door_operation.output()
            && overhead_panel.yellow_epump_push_button_is_auto();

        let should_enable_if_powered = overhead_panel.ptu_push_button_is_auto()
            && (!lgciu2.nose_gear_compressed(false)
                || self.eng_1_master_on && self.eng_2_master_on
                || !self.eng_1_master_on && !self.eng_2_master_on
                || (!self.parking_brake_lever_pos
                    && !self.nose_wheel_steering_pin_inserted.output()))
            && !ptu_inhibited;

        // When there is no power, the PTU is always ON.
        self.should_enable = !self.is_powered || should_enable_if_powered;
    }

    #[cfg(test)]
    fn nose_wheel_steering_pin_is_inserted(&self) -> bool {
        self.nose_wheel_steering_pin_inserted.output()
    }
}
impl PowerTransferUnitController for A320PowerTransferUnitController {
    fn should_enable(&self) -> bool {
        self.should_enable
    }
}
impl SimulationElement for A320PowerTransferUnitController {
    fn read(&mut self, reader: &mut SimulatorReader) {
        self.parking_brake_lever_pos = reader.read("PARK_BRAKE_LEVER_POS");
        self.eng_1_master_on = reader.read("GENERAL ENG STARTER ACTIVE:1");
        self.eng_2_master_on = reader.read("GENERAL ENG STARTER ACTIVE:2");
    }

    fn receive_power(&mut self, buses: &impl ElectricalBuses) {
        self.is_powered = buses.is_powered(self.powered_by);
    }
}

struct A320RamAirTurbineController {
    is_solenoid_1_powered: bool,
    solenoid_1_bus: ElectricalBusType,

    is_solenoid_2_powered: bool,
    solenoid_2_bus: ElectricalBusType,

    should_deploy: bool,
    eng_1_master_on: bool,
    eng_2_master_on: bool,
}
impl A320RamAirTurbineController {
    fn new(solenoid_1_bus: ElectricalBusType, solenoid_2_bus: ElectricalBusType) -> Self {
        Self {
            is_solenoid_1_powered: false,
            solenoid_1_bus,

            is_solenoid_2_powered: false,
            solenoid_2_bus,

            should_deploy: false,
            eng_1_master_on: false,
            eng_2_master_on: false,
        }
    }

    fn update(
        &mut self,
        overhead_panel: &A320HydraulicOverheadPanel,
        rat_and_emer_gen_man_on: &impl EmergencyElectricalRatPushButton,
        emergency_elec_state: &impl EmergencyElectricalState,
    ) {
        let solenoid_1_should_trigger_deployment_if_powered =
            overhead_panel.rat_man_on_push_button_is_pressed();

        let solenoid_2_should_trigger_deployment_if_powered =
            emergency_elec_state.is_in_emergency_elec() || rat_and_emer_gen_man_on.is_pressed();

        self.should_deploy = (self.is_solenoid_1_powered
            && solenoid_1_should_trigger_deployment_if_powered)
            || (self.is_solenoid_2_powered && solenoid_2_should_trigger_deployment_if_powered);
    }
}
impl RamAirTurbineController for A320RamAirTurbineController {
    fn should_deploy(&self) -> bool {
        self.should_deploy
    }
}
impl SimulationElement for A320RamAirTurbineController {
    fn read(&mut self, reader: &mut SimulatorReader) {
        self.eng_1_master_on = reader.read("GENERAL ENG STARTER ACTIVE:1");
        self.eng_2_master_on = reader.read("GENERAL ENG STARTER ACTIVE:2");
    }

    fn receive_power(&mut self, buses: &impl ElectricalBuses) {
        self.is_solenoid_1_powered = buses.is_powered(self.solenoid_1_bus);
        self.is_solenoid_2_powered = buses.is_powered(self.solenoid_2_bus);
    }
}

struct A320HydraulicBrakeComputerUnit {
    autobrake_controller: A320AutobrakeController,
    parking_brake_demand: bool,
    is_gear_lever_down: bool,
    left_brake_pilot_input: Ratio,
    right_brake_pilot_input: Ratio,
    left_brake_green_output: Ratio,
    left_brake_yellow_output: Ratio,
    right_brake_green_output: Ratio,
    right_brake_yellow_output: Ratio,
    normal_brakes_available: bool,
    should_disable_auto_brake_when_retracting: DelayedTrueLogicGate,
    anti_skid_activated: bool,

    alternate_brake_pressure_limit: Pressure,
    normal_brake_pressure_limit: Pressure,
}
/// Implements brakes computers logic
impl A320HydraulicBrakeComputerUnit {
    // Minimum pressure hysteresis on green until main switched on ALTN brakes
    // Feedback by Cpt. Chaos — 25/04/2021 #pilot-feedback
    const MIN_PRESSURE_BRAKE_ALTN_HYST_LO: f64 = 1305.;
    const MIN_PRESSURE_BRAKE_ALTN_HYST_HI: f64 = 2176.;

    // Min pressure when parking brake enabled. Lower normal braking is allowed to use pilot input as emergency braking
    // Feedback by avteknisyan — 25/04/2021 #pilot-feedback
    const MIN_PRESSURE_PARK_BRAKE_EMERGENCY: f64 = 507.;

    const AUTOBRAKE_GEAR_RETRACTION_DURATION_S: f64 = 3.;

    const PILOT_INPUT_DETECTION_TRESHOLD: f64 = 0.2;

    fn new() -> A320HydraulicBrakeComputerUnit {
        A320HydraulicBrakeComputerUnit {
            autobrake_controller: A320AutobrakeController::new(),
            // Position of parking brake lever
            parking_brake_demand: true,
            is_gear_lever_down: true,
            left_brake_pilot_input: Ratio::new::<ratio>(0.0),
            right_brake_pilot_input: Ratio::new::<ratio>(0.0),
            // Actual command sent to left green circuit
            left_brake_green_output: Ratio::new::<ratio>(0.0),
            // Actual command sent to left yellow circuit. Init 1 as considering park brake on on init
            left_brake_yellow_output: Ratio::new::<ratio>(1.0),
            // Actual command sent to right green circuit
            right_brake_green_output: Ratio::new::<ratio>(0.0),
            // Actual command sent to right yellow circuit. Init 1 as considering park brake on on init
            right_brake_yellow_output: Ratio::new::<ratio>(1.0),
            normal_brakes_available: false,
            should_disable_auto_brake_when_retracting: DelayedTrueLogicGate::new(
                Duration::from_secs_f64(Self::AUTOBRAKE_GEAR_RETRACTION_DURATION_S),
            ),
            anti_skid_activated: true,
            alternate_brake_pressure_limit: Pressure::new::<psi>(3000.),
            normal_brake_pressure_limit: Pressure::new::<psi>(3000.),
        }
    }

    fn allow_autobrake_arming(&self) -> bool {
        self.anti_skid_activated && self.normal_brakes_available
    }

    fn update_normal_braking_availability(&mut self, normal_braking_loop_pressure: &Pressure) {
        if normal_braking_loop_pressure.get::<psi>() > Self::MIN_PRESSURE_BRAKE_ALTN_HYST_HI
            && (self.left_brake_pilot_input.get::<ratio>() < Self::PILOT_INPUT_DETECTION_TRESHOLD
                && self.right_brake_pilot_input.get::<ratio>()
                    < Self::PILOT_INPUT_DETECTION_TRESHOLD)
        {
            self.normal_brakes_available = true;
        } else if normal_braking_loop_pressure.get::<psi>() < Self::MIN_PRESSURE_BRAKE_ALTN_HYST_LO
        {
            self.normal_brakes_available = false;
        }
    }

    fn update_brake_pressure_limitation(&mut self) {
        let yellow_manual_braking_input = self.left_brake_pilot_input
            > self.left_brake_yellow_output + Ratio::new::<ratio>(0.2)
            || self.right_brake_pilot_input
                > self.right_brake_yellow_output + Ratio::new::<ratio>(0.2);

        // Nominal braking from pedals is limited to 2538psi
        self.normal_brake_pressure_limit = Pressure::new::<psi>(2538.);

        self.alternate_brake_pressure_limit = Pressure::new::<psi>(if self.parking_brake_demand {
            // If no pilot action, standard park brake pressure limit
            if !yellow_manual_braking_input {
                2103.
            } else {
                // Else manual action limited to a higher max nominal pressure
                2538.
            }
        } else if !self.anti_skid_activated {
            1160.
        } else {
            // Else if any manual braking we use standard limit
            2538.
        });
    }

    /// Updates final brake demands per hydraulic loop based on pilot pedal demands
    fn update_brake_demands(
        &mut self,
        context: &UpdateContext,
        green_loop: &HydraulicLoop,
        alternate_circuit: &BrakeCircuit,
        lgciu1: &impl LgciuInterface,
        lgciu2: &impl LgciuInterface,
        autobrake_panel: &AutobrakePanel,
    ) {
        self.update_normal_braking_availability(&green_loop.pressure());
        self.update_brake_pressure_limitation();

        self.autobrake_controller.update(
            &context,
            &autobrake_panel,
            self.allow_autobrake_arming(),
            self.left_brake_pilot_input,
            self.right_brake_pilot_input,
            lgciu1,
            lgciu2,
        );

        let is_in_flight_gear_lever_up = !(lgciu1.left_and_right_gear_compressed(true)
            || lgciu2.left_and_right_gear_compressed(true)
            || self.is_gear_lever_down);

        self.should_disable_auto_brake_when_retracting.update(
            context,
            !lgciu1.all_down_and_locked() && !self.is_gear_lever_down,
        );

        if is_in_flight_gear_lever_up {
            if self.should_disable_auto_brake_when_retracting.output() {
                self.left_brake_green_output = Ratio::new::<ratio>(0.);
                self.right_brake_green_output = Ratio::new::<ratio>(0.);
            } else {
                // Slight brake pressure to stop the spinning wheels (have no pressure data available yet, 0.2 is random one)
                self.left_brake_green_output = Ratio::new::<ratio>(0.2);
                self.right_brake_green_output = Ratio::new::<ratio>(0.2);
            }

            self.left_brake_yellow_output = Ratio::new::<ratio>(0.);
            self.right_brake_yellow_output = Ratio::new::<ratio>(0.);
        } else {
            let green_used_for_brakes = self.normal_brakes_available
                && self.anti_skid_activated
                && !self.parking_brake_demand;

            if green_used_for_brakes {
                // Final output on normal brakes is max(pilot demand , autobrake demand) to allow pilot override autobrake demand
                self.left_brake_green_output = self
                    .left_brake_pilot_input
                    .max(self.autobrake_controller.brake_output());
                self.right_brake_green_output = self
                    .right_brake_pilot_input
                    .max(self.autobrake_controller.brake_output());
                self.left_brake_yellow_output = Ratio::new::<ratio>(0.);
                self.right_brake_yellow_output = Ratio::new::<ratio>(0.);
            } else {
                self.left_brake_green_output = Ratio::new::<ratio>(0.);
                self.right_brake_green_output = Ratio::new::<ratio>(0.);
                if !self.parking_brake_demand {
                    // Normal braking but using alternate circuit
                    self.left_brake_yellow_output = self.left_brake_pilot_input;
                    self.right_brake_yellow_output = self.right_brake_pilot_input;
                } else {
                    // Else we just use parking brake
                    self.left_brake_yellow_output = Ratio::new::<ratio>(1.);
                    self.right_brake_yellow_output = Ratio::new::<ratio>(1.);

                    // Special case: parking brake on but yellow can't provide enough brakes: green are allowed to brake for emergency
                    if alternate_circuit.left_brake_pressure().get::<psi>()
                        < Self::MIN_PRESSURE_PARK_BRAKE_EMERGENCY
                        || alternate_circuit.right_brake_pressure().get::<psi>()
                            < Self::MIN_PRESSURE_PARK_BRAKE_EMERGENCY
                    {
                        self.left_brake_green_output = self.left_brake_pilot_input;
                        self.right_brake_green_output = self.right_brake_pilot_input;
                    }
                }
            }
        }

        // Limiting final values
        self.left_brake_yellow_output = self
            .left_brake_yellow_output
            .min(Ratio::new::<ratio>(1.))
            .max(Ratio::new::<ratio>(0.));
        self.right_brake_yellow_output = self
            .right_brake_yellow_output
            .min(Ratio::new::<ratio>(1.))
            .max(Ratio::new::<ratio>(0.));
        self.left_brake_green_output = self
            .left_brake_green_output
            .min(Ratio::new::<ratio>(1.))
            .max(Ratio::new::<ratio>(0.));
        self.right_brake_green_output = self
            .right_brake_green_output
            .min(Ratio::new::<ratio>(1.))
            .max(Ratio::new::<ratio>(0.));
    }

    fn send_brake_demands(&mut self, norm: &mut BrakeCircuit, altn: &mut BrakeCircuit) {
        norm.set_brake_press_limit(self.normal_brake_pressure_limit);
        norm.set_brake_demand_left(self.left_brake_green_output);
        norm.set_brake_demand_right(self.right_brake_green_output);

        altn.set_brake_press_limit(self.alternate_brake_pressure_limit);
        altn.set_brake_demand_left(self.left_brake_yellow_output);
        altn.set_brake_demand_right(self.right_brake_yellow_output);
    }
}

impl SimulationElement for A320HydraulicBrakeComputerUnit {
    fn accept<T: SimulationElementVisitor>(&mut self, visitor: &mut T) {
        self.autobrake_controller.accept(visitor);
        visitor.visit(self);
    }

    fn read(&mut self, reader: &mut SimulatorReader) {
        self.parking_brake_demand = reader.read("PARK_BRAKE_LEVER_POS");
        self.is_gear_lever_down = reader.read("GEAR HANDLE POSITION");
        self.anti_skid_activated = reader.read("ANTISKID BRAKES ACTIVE");
        self.left_brake_pilot_input = Ratio::new::<ratio>(reader.read("LEFT_BRAKE_PEDAL_INPUT"));
        self.right_brake_pilot_input = Ratio::new::<ratio>(reader.read("RIGHT_BRAKE_PEDAL_INPUT"));
    }
}

struct A320BrakingForce {
    left_braking_force: f64,
    right_braking_force: f64,

    flap_position: f64,
}
impl A320BrakingForce {
    const REFERENCE_PRESSURE_FOR_MAX_FORCE: f64 = 2538.;

    const FLAPS_BREAKPOINTS: [f64; 3] = [0., 50., 100.];
    const FLAPS_PENALTY_PERCENT: [f64; 3] = [5., 5., 0.];

    pub fn new() -> Self {
        A320BrakingForce {
            left_braking_force: 0.,
            right_braking_force: 0.,

            flap_position: 0.,
        }
    }

    pub fn update_forces(
        &mut self,
        context: &UpdateContext,
        norm_brakes: &BrakeCircuit,
        altn_brakes: &BrakeCircuit,
    ) {
        // Base formula for output force is output_force[0:1] = 50 * sqrt(current_pressure) / Max_brake_pressure
        // This formula gives a bit more punch for lower brake pressures (like 1000 psi alternate braking), as linear formula
        // gives really too low brake force for 1000psi

        let left_force_norm = 50. * norm_brakes.left_brake_pressure().get::<psi>().sqrt()
            / Self::REFERENCE_PRESSURE_FOR_MAX_FORCE;
        let left_force_altn = 50. * altn_brakes.left_brake_pressure().get::<psi>().sqrt()
            / Self::REFERENCE_PRESSURE_FOR_MAX_FORCE;
        self.left_braking_force = left_force_norm + left_force_altn;
        self.left_braking_force = self.left_braking_force.max(0.).min(1.);

        let right_force_norm = 50. * norm_brakes.right_brake_pressure().get::<psi>().sqrt()
            / Self::REFERENCE_PRESSURE_FOR_MAX_FORCE;
        let right_force_altn = 50. * altn_brakes.right_brake_pressure().get::<psi>().sqrt()
            / Self::REFERENCE_PRESSURE_FOR_MAX_FORCE;
        self.right_braking_force = right_force_norm + right_force_altn;
        self.right_braking_force = self.right_braking_force.max(0.).min(1.);

        self.correct_with_flaps_state(context);
    }

    fn correct_with_flaps_state(&mut self, context: &UpdateContext) {
        let flap_correction = Ratio::new::<percent>(interpolation(
            &Self::FLAPS_BREAKPOINTS,
            &Self::FLAPS_PENALTY_PERCENT,
            self.flap_position,
        ));

        // Using airspeed with formula 0.1 * sqrt(airspeed) to get a 0 to 1 ratio to use our flap correction
        // This way the less airspeed, the less our correction is used as it is an aerodynamic effect on brakes
        let mut airspeed_corrective_factor =
            0.1 * context.indicated_airspeed().get::<knot>().abs().sqrt();
        airspeed_corrective_factor = airspeed_corrective_factor.min(1.0);

        let final_flaps_correction_with_speed = flap_correction * airspeed_corrective_factor;

        self.left_braking_force = self.left_braking_force
            - (self.left_braking_force * final_flaps_correction_with_speed.get::<ratio>());

        self.right_braking_force = self.right_braking_force
            - (self.right_braking_force * final_flaps_correction_with_speed.get::<ratio>());
    }
}

impl SimulationElement for A320BrakingForce {
    fn write(&self, writer: &mut SimulatorWriter) {
        // BRAKE XXXX FORCE FACTOR is the actual braking force we want the plane to generate in the simulator
        writer.write("BRAKE LEFT FORCE FACTOR", self.left_braking_force);
        writer.write("BRAKE RIGHT FORCE FACTOR", self.right_braking_force);
    }

<<<<<<< HEAD
    fn read(&mut self, state: &mut SimulatorReader) {
        let left_flap: f64 = state.read("LEFT_FLAPS_POSITION_PERCENT");
        let right_flap: f64 = state.read("RIGHT_FLAPS_POSITION_PERCENT");
=======
    fn read(&mut self, reader: &mut SimulatorReader) {
        let left_flap: f64 = reader.read("TRAILING EDGE FLAPS LEFT PERCENT");
        let right_flap: f64 = reader.read("TRAILING EDGE FLAPS RIGHT PERCENT");
>>>>>>> 4bef78c2
        self.flap_position = (left_flap + right_flap) / 2.;
    }
}

#[derive(PartialEq, Clone, Copy)]
enum DoorControlState {
    DownLocked = 0,
    NoControl = 1,
    HydControl = 2,
    UpLocked = 3,
}

struct A320DoorController {
    requested_position_id: String,

    control_state: DoorControlState,

    position_requested: Ratio,

    duration_in_no_control: Duration,
    duration_in_hyd_control: Duration,

    should_close_valves: bool,
    control_position_request: Ratio,
    should_unlock: bool,
}
impl A320DoorController {
    // Duration which the hydraulic valves sends a open request when request is closing (this is done on real aircraft so uplock can be easily unlocked without friction)
    const UP_CONTROL_TIME_BEFORE_DOWN_CONTROL: Duration = Duration::from_millis(200);

    // Delay from the ground crew unlocking the door to the time they start requiring up movement in control panel
    const DELAY_UNLOCK_TO_HYDRAULIC_CONTROL: Duration = Duration::from_secs(5);

    fn new(id: &str) -> Self {
        Self {
            requested_position_id: format!("{}_DOOR_CARGO_OPEN_REQ", id),
            control_state: DoorControlState::DownLocked,
            position_requested: Ratio::new::<ratio>(0.),

            duration_in_no_control: Duration::from_secs(0),
            duration_in_hyd_control: Duration::from_secs(0),

            should_close_valves: true,
            control_position_request: Ratio::new::<ratio>(0.),
            should_unlock: false,
        }
    }

    fn update(&mut self, context: &UpdateContext, door: &CargoDoor, current_pressure: Pressure) {
        self.control_state = self.determine_control_state_and_lock_action(door, current_pressure);
        self.update_timers(context);
        self.update_actions_from_state();
    }

    fn update_timers(&mut self, context: &UpdateContext) {
        if self.control_state == DoorControlState::NoControl {
            self.duration_in_no_control += context.delta();
        } else {
            self.duration_in_no_control = Duration::from_secs(0);
        }

        if self.control_state == DoorControlState::HydControl {
            self.duration_in_hyd_control += context.delta();
        } else {
            self.duration_in_hyd_control = Duration::from_secs(0);
        }
    }

    fn update_actions_from_state(&mut self) {
        match self.control_state {
            DoorControlState::DownLocked => {}
            DoorControlState::NoControl => {
                self.should_close_valves = true;
            }
            DoorControlState::HydControl => {
                self.should_close_valves = false;
                self.control_position_request = if self.position_requested > Ratio::new::<ratio>(0.)
                    || self.duration_in_hyd_control < Self::UP_CONTROL_TIME_BEFORE_DOWN_CONTROL
                {
                    Ratio::new::<ratio>(1.)
                } else {
                    Ratio::new::<ratio>(0.)
                }
            }
            DoorControlState::UpLocked => {
                self.should_close_valves = true;
            }
        }
    }

    fn determine_control_state_and_lock_action(
        &mut self,
        door: &CargoDoor,
        current_pressure: Pressure,
    ) -> DoorControlState {
        match self.control_state {
            DoorControlState::DownLocked if self.position_requested > Ratio::new::<ratio>(0.) => {
                self.should_unlock = true;
                DoorControlState::NoControl
            }
            DoorControlState::NoControl
                if self.duration_in_no_control > Self::DELAY_UNLOCK_TO_HYDRAULIC_CONTROL =>
            {
                self.should_unlock = false;
                DoorControlState::HydControl
            }
            DoorControlState::HydControl if door.is_locked() => {
                self.should_unlock = false;
                DoorControlState::DownLocked
            }
            DoorControlState::HydControl
                if door.position() > Ratio::new::<ratio>(0.9)
                    && self.position_requested > Ratio::new::<ratio>(0.5) =>
            {
                self.should_unlock = false;
                DoorControlState::UpLocked
            }
            DoorControlState::UpLocked
                if self.position_requested < Ratio::new::<ratio>(1.)
                    && current_pressure > Pressure::new::<psi>(1000.) =>
            {
                DoorControlState::HydControl
            }
            _ => self.control_state,
        }
    }

    fn should_pressurise_hydraulics(&self) -> bool {
        (self.control_state == DoorControlState::UpLocked
            && self.position_requested < Ratio::new::<ratio>(1.))
            || self.control_state == DoorControlState::HydControl
    }
}
impl HydraulicAssemblyController for A320DoorController {
    fn requested_mode(&self) -> LinearActuatorMode {
        if self.should_close_valves {
            LinearActuatorMode::ClosedValves
        } else {
            LinearActuatorMode::PositionControl
        }
    }

    fn requested_position(&self) -> Ratio {
        self.control_position_request
    }

    fn should_lock(&self) -> bool {
        !self.should_unlock
    }

    fn requested_lock_position(&self) -> Ratio {
        Ratio::new::<ratio>(0.)
    }
}
impl SimulationElement for A320DoorController {
    fn read(&mut self, reader: &mut SimulatorReader) {
        self.position_requested = Ratio::new::<ratio>(reader.read(&self.requested_position_id));
    }
}

struct CargoDoor {
    hydraulic_assembly: HydraulicLinearActuatorAssembly,

    position_id: String,
    locked_id: String,
    position: Ratio,

    is_locked: bool,
}
impl CargoDoor {
    fn new(id: &str, hydraulic_assembly: HydraulicLinearActuatorAssembly) -> Self {
        Self {
            hydraulic_assembly,
            position_id: format!("{}_DOOR_CARGO_POSITION", id),
            locked_id: format!("{}_DOOR_CARGO_LOCKED", id),

            position: Ratio::new::<ratio>(0.),

            is_locked: true,
        }
    }

    fn position(&self) -> Ratio {
        self.position
    }

    fn is_locked(&self) -> bool {
        self.is_locked
    }

    fn actuator(&mut self) -> &mut impl Actuator {
        self.hydraulic_assembly.actuator()
    }

    fn update(
        &mut self,
        cargo_door_controller: &impl HydraulicAssemblyController,
        context: &UpdateContext,
        current_pressure: Pressure,
    ) {
        self.hydraulic_assembly
            .update(cargo_door_controller, context, current_pressure);
        self.is_locked = self.hydraulic_assembly.is_locked();
        self.position = self.hydraulic_assembly.position_normalized();
    }
}
impl SimulationElement for CargoDoor {
    fn write(&self, writer: &mut SimulatorWriter) {
        writer.write(&self.position_id, self.position());
        writer.write(&self.locked_id, self.is_locked());
    }
}

struct PushbackTug {
    angle: f64,
    previous_angle: f64,
    // Type of pushback:
    // 0 = Straight
    // 1 = Left
    // 2 = Right
    // 3 = Assumed to be no pushback
    // 4 = might be finishing pushback, to confirm
    state: f64,
    is_connected_to_nose_gear: bool,
}
impl PushbackTug {
    const STATE_NO_PUSHBACK: f64 = 3.;

    fn new() -> Self {
        Self {
            angle: 0.,
            previous_angle: 0.,
            state: Self::STATE_NO_PUSHBACK,
            is_connected_to_nose_gear: false,
        }
    }

    fn update(&mut self) {
        if self.is_pushing() {
            self.is_connected_to_nose_gear = true;
        } else if (self.state - PushbackTug::STATE_NO_PUSHBACK).abs() <= f64::EPSILON {
            self.is_connected_to_nose_gear = false;
        }
    }

    fn is_connected(&self) -> bool {
        self.is_connected_to_nose_gear
    }

    fn is_pushing(&self) -> bool {
        // The angle keeps changing while pushing or is frozen high on high angle manoeuvering.
        (self.angle - self.previous_angle).abs() > f64::EPSILON
            && (self.state - PushbackTug::STATE_NO_PUSHBACK).abs() > f64::EPSILON
    }
}
impl SimulationElement for PushbackTug {
    fn read(&mut self, reader: &mut SimulatorReader) {
        self.previous_angle = self.angle;
        self.angle = reader.read("PUSHBACK ANGLE");
        self.state = reader.read("PUSHBACK STATE");
    }
}

/// Autobrake controller computes the state machine of the autobrake logic, and the deceleration target
/// that we expect for the plane
pub struct A320AutobrakeController {
    deceleration_governor: AutobrakeDecelerationGovernor,

    target: Acceleration,
    mode: AutobrakeMode,

    arming_is_allowed_by_bcu: bool,
    left_brake_pedal_input: Ratio,
    right_brake_pedal_input: Ratio,

    ground_spoilers_are_deployed: bool,
    last_ground_spoilers_are_deployed: bool,

    should_disarm_after_time_in_flight: DelayedPulseTrueLogicGate,
    should_reject_max_mode_after_time_in_flight: DelayedTrueLogicGate,

    external_disarm_event: bool,
}
impl A320AutobrakeController {
    const DURATION_OF_FLIGHT_TO_DISARM_AUTOBRAKE_SECS: f64 = 10.;

    // Dynamic decel target map versus time for any mode that needs it
    const LOW_MODE_DECEL_PROFILE_ACCEL_MS2: [f64; 4] = [4., 4., 0., -2.];
    const LOW_MODE_DECEL_PROFILE_TIME_S: [f64; 4] = [0., 1.99, 2., 4.5];

    const MED_MODE_DECEL_PROFILE_ACCEL_MS2: [f64; 5] = [4., 4., 0., -2., -3.];
    const MED_MODE_DECEL_PROFILE_TIME_S: [f64; 5] = [0., 1.99, 2., 2.5, 4.];

    const MAX_MODE_DECEL_TARGET_MS2: f64 = -6.;
    const OFF_MODE_DECEL_TARGET_MS2: f64 = 5.;

    const MARGIN_PERCENT_TO_TARGET_TO_SHOW_DECEL_IN_LO_MED: f64 = 80.;
    const TARGET_TO_SHOW_DECEL_IN_MAX_MS2: f64 = -2.7;

    fn new() -> A320AutobrakeController {
        A320AutobrakeController {
            deceleration_governor: AutobrakeDecelerationGovernor::new(),
            target: Acceleration::new::<meter_per_second_squared>(0.),
            mode: AutobrakeMode::NONE,
            arming_is_allowed_by_bcu: false,
            left_brake_pedal_input: Ratio::new::<percent>(0.),
            right_brake_pedal_input: Ratio::new::<percent>(0.),
            ground_spoilers_are_deployed: false,
            last_ground_spoilers_are_deployed: false,
            should_disarm_after_time_in_flight: DelayedPulseTrueLogicGate::new(
                Duration::from_secs_f64(Self::DURATION_OF_FLIGHT_TO_DISARM_AUTOBRAKE_SECS),
            ),
            should_reject_max_mode_after_time_in_flight: DelayedTrueLogicGate::new(
                Duration::from_secs_f64(Self::DURATION_OF_FLIGHT_TO_DISARM_AUTOBRAKE_SECS),
            ),
            external_disarm_event: false,
        }
    }

    fn spoilers_retracted_during_this_update(&self) -> bool {
        !self.ground_spoilers_are_deployed && self.last_ground_spoilers_are_deployed
    }

    fn brake_output(&self) -> Ratio {
        Ratio::new::<ratio>(self.deceleration_governor.output())
    }

    fn determine_mode(&mut self, autobrake_panel: &AutobrakePanel) -> AutobrakeMode {
        if self.should_disarm() {
            AutobrakeMode::NONE
        } else {
            match autobrake_panel.pressed_mode() {
                Some(mode) if self.mode == mode => AutobrakeMode::NONE,
                Some(mode)
                    if mode != AutobrakeMode::MAX
                        || !self.should_reject_max_mode_after_time_in_flight.output() =>
                {
                    mode
                }
                Some(_) | None => self.mode,
            }
        }
    }

    fn should_engage_deceleration_governor(&self) -> bool {
        self.is_armed() && self.ground_spoilers_are_deployed && !self.should_disarm()
    }

    fn is_armed(&self) -> bool {
        self.mode != AutobrakeMode::NONE
    }

    fn is_decelerating(&self) -> bool {
        match self.mode {
            AutobrakeMode::NONE => false,
            AutobrakeMode::LOW | AutobrakeMode::MED => {
                self.deceleration_demanded()
                    && self
                        .deceleration_governor
                        .is_on_target(Ratio::new::<percent>(
                            Self::MARGIN_PERCENT_TO_TARGET_TO_SHOW_DECEL_IN_LO_MED,
                        ))
            }
            _ => {
                self.deceleration_demanded()
                    && self.deceleration_governor.decelerating_at_or_above_rate(
                        Acceleration::new::<meter_per_second_squared>(
                            Self::TARGET_TO_SHOW_DECEL_IN_MAX_MS2,
                        ),
                    )
            }
        }
    }

    fn deceleration_demanded(&self) -> bool {
        self.deceleration_governor.is_engaged()
            && self.target.get::<meter_per_second_squared>() < 0.
    }

    fn should_disarm_due_to_pedal_input(&self) -> bool {
        match self.mode {
            AutobrakeMode::NONE => false,
            AutobrakeMode::LOW | AutobrakeMode::MED => {
                self.left_brake_pedal_input > Ratio::new::<percent>(53.)
                    || self.right_brake_pedal_input > Ratio::new::<percent>(53.)
                    || (self.left_brake_pedal_input > Ratio::new::<percent>(11.)
                        && self.right_brake_pedal_input > Ratio::new::<percent>(11.))
            }
            AutobrakeMode::MAX => {
                self.left_brake_pedal_input > Ratio::new::<percent>(77.)
                    || self.right_brake_pedal_input > Ratio::new::<percent>(77.)
                    || (self.left_brake_pedal_input > Ratio::new::<percent>(53.)
                        && self.right_brake_pedal_input > Ratio::new::<percent>(53.))
            }
            _ => false,
        }
    }

    fn should_disarm(&self) -> bool {
        (self.deceleration_governor.is_engaged() && self.should_disarm_due_to_pedal_input())
            || !self.arming_is_allowed_by_bcu
            || self.spoilers_retracted_during_this_update()
            || self.should_disarm_after_time_in_flight.output()
            || self.external_disarm_event
    }

    fn calculate_target(&mut self) -> Acceleration {
        Acceleration::new::<meter_per_second_squared>(match self.mode {
            AutobrakeMode::NONE => Self::OFF_MODE_DECEL_TARGET_MS2,
            AutobrakeMode::LOW => interpolation(
                &Self::LOW_MODE_DECEL_PROFILE_TIME_S,
                &Self::LOW_MODE_DECEL_PROFILE_ACCEL_MS2,
                self.deceleration_governor.time_engaged().as_secs_f64(),
            ),
            AutobrakeMode::MED => interpolation(
                &Self::MED_MODE_DECEL_PROFILE_TIME_S,
                &Self::MED_MODE_DECEL_PROFILE_ACCEL_MS2,
                self.deceleration_governor.time_engaged().as_secs_f64(),
            ),
            AutobrakeMode::MAX => Self::MAX_MODE_DECEL_TARGET_MS2,
            _ => Self::OFF_MODE_DECEL_TARGET_MS2,
        })
    }

    fn update_input_conditions(
        &mut self,
        context: &UpdateContext,
        allow_arming: bool,
        pedal_input_left: Ratio,
        pedal_input_right: Ratio,
        lgciu1: &impl LgciuInterface,
        lgciu2: &impl LgciuInterface,
    ) {
        let in_flight_lgciu1 =
            !lgciu1.right_gear_compressed(false) && !lgciu1.left_gear_compressed(false);
        let in_flight_lgciu2 =
            !lgciu2.right_gear_compressed(false) && !lgciu2.left_gear_compressed(false);

        self.should_disarm_after_time_in_flight
            .update(context, in_flight_lgciu1 && in_flight_lgciu2);
        self.should_reject_max_mode_after_time_in_flight
            .update(context, in_flight_lgciu1 && in_flight_lgciu2);

        self.arming_is_allowed_by_bcu = allow_arming;
        self.left_brake_pedal_input = pedal_input_left;
        self.right_brake_pedal_input = pedal_input_right;
    }

    #[allow(clippy::too_many_arguments)]
    fn update(
        &mut self,
        context: &UpdateContext,
        autobrake_panel: &AutobrakePanel,
        allow_arming: bool,
        pedal_input_left: Ratio,
        pedal_input_right: Ratio,
        lgciu1: &impl LgciuInterface,
        lgciu2: &impl LgciuInterface,
    ) {
        self.update_input_conditions(
            &context,
            allow_arming,
            pedal_input_left,
            pedal_input_right,
            lgciu1,
            lgciu2,
        );
        self.mode = self.determine_mode(&autobrake_panel);

        self.deceleration_governor
            .engage_when(self.should_engage_deceleration_governor());

        self.target = self.calculate_target();
        self.deceleration_governor.update(&context, self.target);
    }
}
impl SimulationElement for A320AutobrakeController {
    fn write(&self, writer: &mut SimulatorWriter) {
        writer.write("AUTOBRAKES_ARMED_MODE", self.mode as u8 as f64);
        writer.write("AUTOBRAKES_DECEL_LIGHT", self.is_decelerating());
    }

    fn read(&mut self, reader: &mut SimulatorReader) {
        self.last_ground_spoilers_are_deployed = self.ground_spoilers_are_deployed;
        self.ground_spoilers_are_deployed = reader.read("SPOILERS_GROUND_SPOILERS_ACTIVE");
        self.external_disarm_event = reader.read("AUTOBRAKE_DISARM");

        // Reading current mode in sim to initialize correct mode if sim changes it (from .FLT files for example)
        self.mode = reader.read_f64("AUTOBRAKES_ARMED_MODE").into();
    }
}

pub(super) struct A320HydraulicOverheadPanel {
    edp1_push_button: AutoOffFaultPushButton,
    edp2_push_button: AutoOffFaultPushButton,
    blue_epump_push_button: AutoOffFaultPushButton,
    ptu_push_button: AutoOffFaultPushButton,
    rat_push_button: MomentaryPushButton,
    yellow_epump_push_button: AutoOnFaultPushButton,
    blue_epump_override_push_button: MomentaryOnPushButton,
}
impl A320HydraulicOverheadPanel {
    pub(super) fn new() -> A320HydraulicOverheadPanel {
        A320HydraulicOverheadPanel {
            edp1_push_button: AutoOffFaultPushButton::new_auto("HYD_ENG_1_PUMP"),
            edp2_push_button: AutoOffFaultPushButton::new_auto("HYD_ENG_2_PUMP"),
            blue_epump_push_button: AutoOffFaultPushButton::new_auto("HYD_EPUMPB"),
            ptu_push_button: AutoOffFaultPushButton::new_auto("HYD_PTU"),
            rat_push_button: MomentaryPushButton::new("HYD_RAT_MAN_ON"),
            yellow_epump_push_button: AutoOnFaultPushButton::new_auto("HYD_EPUMPY"),
            blue_epump_override_push_button: MomentaryOnPushButton::new("HYD_EPUMPY_OVRD"),
        }
    }

    fn update_blue_override_state(&mut self) {
        if self.blue_epump_push_button.is_off() {
            self.blue_epump_override_push_button.turn_off();
        }
    }

    pub(super) fn update(&mut self, hyd: &A320Hydraulic) {
        self.edp1_push_button
            .set_fault(hyd.green_edp_has_low_press_fault());
        self.edp2_push_button
            .set_fault(hyd.yellow_edp_has_low_press_fault());
        self.blue_epump_push_button
            .set_fault(hyd.blue_epump_has_fault());
        self.yellow_epump_push_button
            .set_fault(hyd.yellow_epump_has_low_press_fault());

        self.update_blue_override_state();
    }

    fn yellow_epump_push_button_is_auto(&self) -> bool {
        self.yellow_epump_push_button.is_auto()
    }

    fn ptu_push_button_is_auto(&self) -> bool {
        self.ptu_push_button.is_auto()
    }

    fn edp_push_button_is_auto(&self, number: usize) -> bool {
        match number {
            1 => self.edp1_push_button.is_auto(),
            2 => self.edp2_push_button.is_auto(),
            _ => panic!("The A320 only supports two engines."),
        }
    }

    fn edp_push_button_is_off(&self, number: usize) -> bool {
        match number {
            1 => self.edp1_push_button.is_off(),
            2 => self.edp2_push_button.is_off(),
            _ => panic!("The A320 only supports two engines."),
        }
    }

    fn blue_epump_override_push_button_is_on(&self) -> bool {
        self.blue_epump_override_push_button.is_on()
    }

    fn blue_epump_push_button_is_off(&self) -> bool {
        self.blue_epump_push_button.is_off()
    }

    fn rat_man_on_push_button_is_pressed(&self) -> bool {
        self.rat_push_button.is_pressed()
    }
}
impl SimulationElement for A320HydraulicOverheadPanel {
    fn accept<T: SimulationElementVisitor>(&mut self, visitor: &mut T) {
        self.edp1_push_button.accept(visitor);
        self.edp2_push_button.accept(visitor);
        self.blue_epump_push_button.accept(visitor);
        self.ptu_push_button.accept(visitor);
        self.rat_push_button.accept(visitor);
        self.yellow_epump_push_button.accept(visitor);
        self.blue_epump_override_push_button.accept(visitor);

        visitor.visit(self);
    }

    fn receive_power(&mut self, buses: &impl ElectricalBuses) {
        if !buses.is_powered(A320Hydraulic::BLUE_ELEC_PUMP_CONTROL_POWER_BUS)
            || !buses.is_powered(A320Hydraulic::BLUE_ELEC_PUMP_SUPPLY_POWER_BUS)
        {
            self.blue_epump_override_push_button.turn_off();
        }
    }
}

#[cfg(test)]
mod tests {
    use super::*;
    use rand::Rng;

    mod a320_hydraulics {
        use super::*;
        use systems::electrical::test::TestElectricitySource;
        use systems::electrical::ElectricalBus;
        use systems::electrical::Electricity;
        use systems::electrical::ElectricitySource;
        use systems::electrical::ExternalPowerSource;
        use systems::engine::{leap_engine::LeapEngine, EngineFireOverheadPanel};
        use systems::landing_gear::{LandingGear, LandingGearControlInterfaceUnit};
        use systems::shared::EmergencyElectricalState;
        use systems::shared::PotentialOrigin;
        use systems::simulation::test::TestBed;
        use systems::simulation::{test::SimulationTestBed, Aircraft};
        use uom::si::{
            length::foot,
            ratio::{percent, ratio},
            volume::liter,
        };

        struct A320TestEmergencyElectricalOverheadPanel {
            rat_and_emer_gen_man_on: MomentaryPushButton,
        }

        impl A320TestEmergencyElectricalOverheadPanel {
            pub fn new() -> Self {
                A320TestEmergencyElectricalOverheadPanel {
                    rat_and_emer_gen_man_on: MomentaryPushButton::new("EMER_ELEC_RAT_AND_EMER_GEN"),
                }
            }
        }
        impl SimulationElement for A320TestEmergencyElectricalOverheadPanel {
            fn accept<T: SimulationElementVisitor>(&mut self, visitor: &mut T) {
                self.rat_and_emer_gen_man_on.accept(visitor);

                visitor.visit(self);
            }
        }
        impl EmergencyElectricalRatPushButton for A320TestEmergencyElectricalOverheadPanel {
            fn is_pressed(&self) -> bool {
                self.rat_and_emer_gen_man_on.is_pressed()
            }
        }

        struct A320TestElectrical {
            airspeed: Velocity,
            all_ac_lost: bool,
        }
        impl A320TestElectrical {
            pub fn new() -> Self {
                A320TestElectrical {
                    airspeed: Velocity::new::<knot>(100.),
                    all_ac_lost: false,
                }
            }

            fn update(&mut self, context: &UpdateContext) {
                self.airspeed = context.indicated_airspeed();
            }
        }
        impl EmergencyElectricalState for A320TestElectrical {
            fn is_in_emergency_elec(&self) -> bool {
                self.all_ac_lost && self.airspeed >= Velocity::new::<knot>(100.)
            }
        }
        impl SimulationElement for A320TestElectrical {
            fn receive_power(&mut self, buses: &impl ElectricalBuses) {
                self.all_ac_lost = !buses.is_powered(ElectricalBusType::AlternatingCurrent(1))
                    && !buses.is_powered(ElectricalBusType::AlternatingCurrent(2));
            }
        }
        struct A320HydraulicsTestAircraft {
            engine_1: LeapEngine,
            engine_2: LeapEngine,
            hydraulics: A320Hydraulic,
            overhead: A320HydraulicOverheadPanel,
            autobrake_panel: AutobrakePanel,
            emergency_electrical_overhead: A320TestEmergencyElectricalOverheadPanel,
            engine_fire_overhead: EngineFireOverheadPanel,
            landing_gear: LandingGear,
            lgciu1: LandingGearControlInterfaceUnit,
            lgciu2: LandingGearControlInterfaceUnit,
            electrical: A320TestElectrical,
            ext_pwr: ExternalPowerSource,

            powered_source: TestElectricitySource,
            ac_ground_service_bus: ElectricalBus,
            dc_ground_service_bus: ElectricalBus,
            ac_1_bus: ElectricalBus,
            ac_2_bus: ElectricalBus,
            dc_1_bus: ElectricalBus,
            dc_2_bus: ElectricalBus,
            dc_ess_bus: ElectricalBus,
            dc_hot_1_bus: ElectricalBus,
            dc_hot_2_bus: ElectricalBus,

            // Electric buses states to be able to kill them dynamically
            is_ac_ground_service_powered: bool,
            is_dc_ground_service_powered: bool,
            is_ac_1_powered: bool,
            is_ac_2_powered: bool,
            is_dc_1_powered: bool,
            is_dc_2_powered: bool,
            is_dc_ess_powered: bool,
            is_dc_hot_1_powered: bool,
            is_dc_hot_2_powered: bool,
        }
        impl A320HydraulicsTestAircraft {
            fn new(electricity: &mut Electricity) -> Self {
                Self {
                    engine_1: LeapEngine::new(1),
                    engine_2: LeapEngine::new(2),
                    hydraulics: A320Hydraulic::new(),
                    overhead: A320HydraulicOverheadPanel::new(),
                    autobrake_panel: AutobrakePanel::new(),
                    emergency_electrical_overhead: A320TestEmergencyElectricalOverheadPanel::new(),
                    engine_fire_overhead: EngineFireOverheadPanel::new(),
                    landing_gear: LandingGear::new(),
                    lgciu1: LandingGearControlInterfaceUnit::new(
                        ElectricalBusType::DirectCurrentEssential,
                    ),
                    lgciu2: LandingGearControlInterfaceUnit::new(ElectricalBusType::DirectCurrent(
                        2,
                    )),
                    electrical: A320TestElectrical::new(),
                    ext_pwr: ExternalPowerSource::new(electricity),
                    powered_source: TestElectricitySource::powered(
                        PotentialOrigin::EngineGenerator(1),
                        electricity,
                    ),
                    ac_ground_service_bus: ElectricalBus::new(
                        ElectricalBusType::AlternatingCurrentGndFltService,
                        electricity,
                    ),
                    dc_ground_service_bus: ElectricalBus::new(
                        ElectricalBusType::DirectCurrentGndFltService,
                        electricity,
                    ),
                    ac_1_bus: ElectricalBus::new(
                        ElectricalBusType::AlternatingCurrent(1),
                        electricity,
                    ),
                    ac_2_bus: ElectricalBus::new(
                        ElectricalBusType::AlternatingCurrent(2),
                        electricity,
                    ),
                    dc_1_bus: ElectricalBus::new(ElectricalBusType::DirectCurrent(1), electricity),
                    dc_2_bus: ElectricalBus::new(ElectricalBusType::DirectCurrent(2), electricity),
                    dc_ess_bus: ElectricalBus::new(
                        ElectricalBusType::DirectCurrentEssential,
                        electricity,
                    ),
                    dc_hot_1_bus: ElectricalBus::new(
                        ElectricalBusType::DirectCurrentHot(1),
                        electricity,
                    ),
                    dc_hot_2_bus: ElectricalBus::new(
                        ElectricalBusType::DirectCurrentHot(2),
                        electricity,
                    ),
                    is_ac_ground_service_powered: true,
                    is_dc_ground_service_powered: true,
                    is_ac_1_powered: true,
                    is_ac_2_powered: true,
                    is_dc_1_powered: true,
                    is_dc_2_powered: true,
                    is_dc_ess_powered: true,
                    is_dc_hot_1_powered: true,
                    is_dc_hot_2_powered: true,
                }
            }

            fn is_rat_commanded_to_deploy(&self) -> bool {
                self.hydraulics.ram_air_turbine_controller.should_deploy()
            }

            fn is_green_edp_commanded_on(&self) -> bool {
                self.hydraulics
                    .engine_driven_pump_1_controller
                    .should_pressurise()
            }

            fn is_yellow_edp_commanded_on(&self) -> bool {
                self.hydraulics
                    .engine_driven_pump_2_controller
                    .should_pressurise()
            }

            fn get_yellow_brake_accumulator_fluid_volume(&self) -> Volume {
                self.hydraulics
                    .braking_circuit_altn
                    .accumulator_fluid_volume()
            }

            fn is_nws_pin_inserted(&self) -> bool {
                self.hydraulics.nose_wheel_steering_pin_is_inserted()
            }

            fn is_cargo_powering_yellow_epump(&self) -> bool {
                self.hydraulics
                    .should_pressurise_yellow_pump_for_cargo_door_operation()
            }

            fn is_yellow_epump_controller_pressurising(&self) -> bool {
                self.hydraulics
                    .yellow_electric_pump_controller
                    .should_pressurise()
            }

            fn is_blue_epump_controller_pressurising(&self) -> bool {
                self.hydraulics
                    .blue_electric_pump_controller
                    .should_pressurise()
            }

            fn is_edp1_green_pump_controller_pressurising(&self) -> bool {
                self.hydraulics
                    .engine_driven_pump_1_controller
                    .should_pressurise()
            }

            fn is_edp2_yellow_pump_controller_pressurising(&self) -> bool {
                self.hydraulics
                    .engine_driven_pump_2_controller
                    .should_pressurise()
            }

            fn is_ptu_controller_activating_ptu(&self) -> bool {
                self.hydraulics
                    .power_transfer_unit_controller
                    .should_enable()
            }

            fn is_ptu_enabled(&self) -> bool {
                self.hydraulics.power_transfer_unit.is_enabled()
            }

            fn is_blue_pressurised(&self) -> bool {
                self.hydraulics.is_blue_pressurised()
            }

            fn is_green_pressurised(&self) -> bool {
                self.hydraulics.is_green_pressurised()
            }

            fn is_yellow_pressurised(&self) -> bool {
                self.hydraulics.is_yellow_pressurised()
            }

            fn is_cargo_fwd_door_locked_up(&self) -> bool {
                self.hydraulics.forward_cargo_door_controller.control_state
                    == DoorControlState::UpLocked
            }

            fn set_ac_bus_1_is_powered(&mut self, bus_is_alive: bool) {
                self.is_ac_1_powered = bus_is_alive;
            }

            fn set_ac_bus_2_is_powered(&mut self, bus_is_alive: bool) {
                self.is_ac_2_powered = bus_is_alive;
            }

            fn set_dc_ground_service_is_powered(&mut self, bus_is_alive: bool) {
                self.is_dc_ground_service_powered = bus_is_alive;
            }

            fn set_ac_ground_service_is_powered(&mut self, bus_is_alive: bool) {
                self.is_ac_ground_service_powered = bus_is_alive;
            }

            fn set_dc_bus_2_is_powered(&mut self, bus_is_alive: bool) {
                self.is_dc_2_powered = bus_is_alive;
            }
            fn set_dc_ess_is_powered(&mut self, bus_is_alive: bool) {
                self.is_dc_ess_powered = bus_is_alive;
            }
        }

        impl Aircraft for A320HydraulicsTestAircraft {
            fn update_before_power_distribution(
                &mut self,
                _context: &UpdateContext,
                electricity: &mut Electricity,
            ) {
                electricity.supplied_by(&self.powered_source);

                if self.is_ac_1_powered {
                    electricity.flow(&self.powered_source, &self.ac_1_bus);
                }

                if self.is_ac_2_powered {
                    electricity.flow(&self.powered_source, &self.ac_2_bus);
                }

                if self.is_ac_ground_service_powered {
                    electricity.flow(&self.powered_source, &self.ac_ground_service_bus);
                }

                if self.is_dc_ground_service_powered {
                    electricity.flow(&self.powered_source, &self.dc_ground_service_bus);
                }

                if self.is_dc_1_powered {
                    electricity.flow(&self.powered_source, &self.dc_1_bus);
                }

                if self.is_dc_2_powered {
                    electricity.flow(&self.powered_source, &self.dc_2_bus);
                }

                if self.is_dc_ess_powered {
                    electricity.flow(&self.powered_source, &self.dc_ess_bus);
                }

                if self.is_dc_hot_1_powered {
                    electricity.flow(&self.powered_source, &self.dc_hot_1_bus);
                }

                if self.is_dc_hot_2_powered {
                    electricity.flow(&self.powered_source, &self.dc_hot_2_bus);
                }
            }

            fn update_after_power_distribution(&mut self, context: &UpdateContext) {
                self.electrical.update(context);

                self.lgciu1.update(
                    &self.landing_gear,
                    self.ext_pwr.output_potential().is_powered(),
                );
                self.lgciu2.update(
                    &self.landing_gear,
                    self.ext_pwr.output_potential().is_powered(),
                );

                self.hydraulics.update(
                    context,
                    &self.engine_1,
                    &self.engine_2,
                    &self.overhead,
                    &self.autobrake_panel,
                    &self.engine_fire_overhead,
                    &self.lgciu1,
                    &self.lgciu2,
                    &self.emergency_electrical_overhead,
                    &self.electrical,
                );

                self.overhead.update(&self.hydraulics);
            }
        }
        impl SimulationElement for A320HydraulicsTestAircraft {
            fn accept<T: SimulationElementVisitor>(&mut self, visitor: &mut T) {
                self.engine_1.accept(visitor);
                self.engine_2.accept(visitor);
                self.landing_gear.accept(visitor);
                self.lgciu1.accept(visitor);
                self.lgciu2.accept(visitor);
                self.hydraulics.accept(visitor);
                self.autobrake_panel.accept(visitor);
                self.overhead.accept(visitor);
                self.engine_fire_overhead.accept(visitor);
                self.emergency_electrical_overhead.accept(visitor);
                self.electrical.accept(visitor);
                self.ext_pwr.accept(visitor);

                visitor.visit(self);
            }
        }

        struct A320HydraulicsTestBed {
            test_bed: SimulationTestBed<A320HydraulicsTestAircraft>,
        }
        impl A320HydraulicsTestBed {
            fn new() -> Self {
                Self {
                    test_bed: SimulationTestBed::new(|electricity| {
                        A320HydraulicsTestAircraft::new(electricity)
                    }),
                }
            }

            fn run_one_tick(mut self) -> Self {
                self.run_with_delta(A320Hydraulic::HYDRAULIC_SIM_TIME_STEP);
                self
            }

            fn run_waiting_for(mut self, delta: Duration) -> Self {
                self.test_bed.run_multiple_frames(delta);
                self
            }

            fn is_green_edp_commanded_on(&self) -> bool {
                self.query(|a| a.is_green_edp_commanded_on())
            }

            fn is_yellow_edp_commanded_on(&self) -> bool {
                self.query(|a| a.is_yellow_edp_commanded_on())
            }

            fn is_ptu_enabled(&self) -> bool {
                self.query(|a| a.is_ptu_enabled())
            }

            fn is_blue_pressurised(&self) -> bool {
                self.query(|a| a.is_blue_pressurised())
            }

            fn is_green_pressurised(&self) -> bool {
                self.query(|a| a.is_green_pressurised())
            }

            fn is_yellow_pressurised(&self) -> bool {
                self.query(|a| a.is_yellow_pressurised())
            }

            fn is_cargo_fwd_door_locked_down(&mut self) -> bool {
                self.read("FWD_DOOR_CARGO_LOCKED")
            }

            fn is_cargo_fwd_door_locked_up(&self) -> bool {
                self.query(|a| a.is_cargo_fwd_door_locked_up())
            }

            fn cargo_fwd_door_position(&mut self) -> f64 {
                self.read("FWD_DOOR_CARGO_POSITION")
            }

            fn cargo_aft_door_position(&mut self) -> f64 {
                self.read("AFT_DOOR_CARGO_POSITION")
            }

            fn green_pressure(&mut self) -> Pressure {
                self.read("HYD_GREEN_PRESSURE")
            }

            fn blue_pressure(&mut self) -> Pressure {
                self.read("HYD_BLUE_PRESSURE")
            }

            fn yellow_pressure(&mut self) -> Pressure {
                self.read("HYD_YELLOW_PRESSURE")
            }

            fn get_yellow_reservoir_volume(&mut self) -> Volume {
                self.read("HYD_YELLOW_RESERVOIR")
            }

            fn is_green_edp_press_low(&mut self) -> bool {
                self.read("HYD_GREEN_EDPUMP_LOW_PRESS")
            }

            fn is_green_edp_press_low_fault(&mut self) -> bool {
                self.read("OVHD_HYD_ENG_1_PUMP_PB_HAS_FAULT")
            }

            fn is_yellow_edp_press_low_fault(&mut self) -> bool {
                self.read("OVHD_HYD_ENG_2_PUMP_PB_HAS_FAULT")
            }

            fn is_yellow_edp_press_low(&mut self) -> bool {
                self.read("HYD_YELLOW_EDPUMP_LOW_PRESS")
            }

            fn is_yellow_epump_press_low(&mut self) -> bool {
                self.read("HYD_YELLOW_EPUMP_LOW_PRESS")
            }

            fn is_blue_epump_press_low(&mut self) -> bool {
                self.read("HYD_BLUE_EPUMP_LOW_PRESS")
            }

            fn is_blue_epump_press_low_fault(&mut self) -> bool {
                self.read("OVHD_HYD_EPUMPB_PB_HAS_FAULT")
            }

            fn blue_epump_override_is_on(&mut self) -> bool {
                self.read("OVHD_HYD_EPUMPY_OVRD_IS_ON")
            }

            fn get_brake_left_yellow_pressure(&mut self) -> Pressure {
                self.read("HYD_BRAKE_ALTN_LEFT_PRESS")
            }

            fn get_brake_right_yellow_pressure(&mut self) -> Pressure {
                self.read("HYD_BRAKE_ALTN_RIGHT_PRESS")
            }

            fn get_green_reservoir_volume(&mut self) -> Volume {
                self.read("HYD_GREEN_RESERVOIR")
            }

            fn get_blue_reservoir_volume(&mut self) -> Volume {
                self.read("HYD_BLUE_RESERVOIR")
            }

            fn autobrake_mode(&mut self) -> AutobrakeMode {
                self.read_f64("AUTOBRAKES_ARMED_MODE").into()
            }

            fn get_brake_left_green_pressure(&mut self) -> Pressure {
                self.read("HYD_BRAKE_NORM_LEFT_PRESS")
            }

            fn get_brake_right_green_pressure(&mut self) -> Pressure {
                self.read("HYD_BRAKE_NORM_RIGHT_PRESS")
            }

            fn get_brake_yellow_accumulator_pressure(&mut self) -> Pressure {
                self.read("HYD_BRAKE_ALTN_ACC_PRESS")
            }

            fn get_brake_yellow_accumulator_fluid_volume(&self) -> Volume {
                self.query(|a| a.get_yellow_brake_accumulator_fluid_volume())
            }

            fn get_rat_position(&mut self) -> f64 {
                self.read("HYD_RAT_STOW_POSITION")
            }

            fn get_rat_rpm(&mut self) -> f64 {
                self.read("A32NX_HYD_RAT_RPM")
            }

            fn rat_deploy_commanded(&self) -> bool {
                self.query(|a| a.is_rat_commanded_to_deploy())
            }

            fn is_fire_valve_eng1_closed(&mut self) -> bool {
                !Read::<bool>::read(self, "HYD_GREEN_FIRE_VALVE_OPENED")
                    && !self.query(|a| a.hydraulics.green_loop.is_fire_shutoff_valve_opened())
            }

            fn is_fire_valve_eng2_closed(&mut self) -> bool {
                !Read::<bool>::read(self, "HYD_YELLOW_FIRE_VALVE_OPENED")
                    && !self.query(|a| a.hydraulics.yellow_loop.is_fire_shutoff_valve_opened())
            }

            fn engines_off(self) -> Self {
                self.stop_eng1().stop_eng2()
            }

            fn external_power(mut self, is_connected: bool) -> Self {
                self.write("EXTERNAL POWER AVAILABLE:1", is_connected);

                if is_connected {
                    self = self.on_the_ground();
                }
                self
            }

            fn on_the_ground(mut self) -> Self {
                self.set_indicated_altitude(Length::new::<foot>(0.));
                self.set_on_ground(true);
                self.set_indicated_airspeed(Velocity::new::<knot>(5.));
                self
            }

            fn rotates_on_runway(mut self) -> Self {
                self.set_indicated_altitude(Length::new::<foot>(0.));
                self.set_on_ground(false);
                self.set_indicated_airspeed(Velocity::new::<knot>(135.));
                self.write(
                    LandingGear::GEAR_CENTER_COMPRESSION,
                    Ratio::new::<ratio>(0.5),
                );
                self.write(LandingGear::GEAR_LEFT_COMPRESSION, Ratio::new::<ratio>(0.8));
                self.write(
                    LandingGear::GEAR_RIGHT_COMPRESSION,
                    Ratio::new::<ratio>(0.8),
                );
                self
            }

            fn in_flight(mut self) -> Self {
                self.set_on_ground(false);
                self.set_indicated_altitude(Length::new::<foot>(2500.));
                self.set_indicated_airspeed(Velocity::new::<knot>(180.));
                self.start_eng1(Ratio::new::<percent>(80.))
                    .start_eng2(Ratio::new::<percent>(80.))
                    .set_gear_up()
                    .set_park_brake(false)
                    .external_power(false)
            }

            fn set_eng1_fire_button(mut self, is_active: bool) -> Self {
                self.write("FIRE_BUTTON_ENG1", is_active);
                self
            }

            fn set_eng2_fire_button(mut self, is_active: bool) -> Self {
                self.write("FIRE_BUTTON_ENG2", is_active);
                self
            }

            fn open_fwd_cargo_door(mut self) -> Self {
                self.write("FWD_DOOR_CARGO_OPEN_REQ", 1.);
                self
            }

            fn close_fwd_cargo_door(mut self) -> Self {
                self.write("FWD_DOOR_CARGO_OPEN_REQ", 0.);
                self
            }

            fn set_pushback_state(mut self, is_pushed_back: bool) -> Self {
                if is_pushed_back {
                    let mut rng = rand::thread_rng();

                    self.write("PUSHBACK ANGLE", rng.gen_range(0.0..0.1));
                    self.write("PUSHBACK STATE", 0.);
                } else {
                    self.write("PUSHBACK STATE", 3.);
                }
                self
            }

            fn start_eng1(mut self, n2: Ratio) -> Self {
                self.write("GENERAL ENG STARTER ACTIVE:1", true);
                self.write("ENGINE_N2:1", n2);

                self
            }

            fn start_eng2(mut self, n2: Ratio) -> Self {
                self.write("GENERAL ENG STARTER ACTIVE:2", true);
                self.write("ENGINE_N2:2", n2);

                self
            }

            fn stop_eng1(mut self) -> Self {
                self.write("GENERAL ENG STARTER ACTIVE:1", false);
                self.write("ENGINE_N2:1", 0.);

                self
            }

            fn stopping_eng1(mut self) -> Self {
                self.write("GENERAL ENG STARTER ACTIVE:1", false);
                self.write("ENGINE_N2:1", 25.);

                self
            }

            fn stop_eng2(mut self) -> Self {
                self.write("GENERAL ENG STARTER ACTIVE:2", false);
                self.write("ENGINE_N2:2", 0.);

                self
            }

            fn stopping_eng2(mut self) -> Self {
                self.write("GENERAL ENG STARTER ACTIVE:2", false);
                self.write("ENGINE_N2:2", 25.);

                self
            }

            fn set_park_brake(mut self, is_set: bool) -> Self {
                self.write("PARK_BRAKE_LEVER_POS", is_set);
                self
            }

            fn set_gear_up(mut self) -> Self {
                self.write("GEAR CENTER POSITION", 0.);
                self.write("GEAR LEFT POSITION", 0.);
                self.write("GEAR RIGHT POSITION", 0.);
                self.write("GEAR HANDLE POSITION", false);

                self
            }

            fn set_gear_down(mut self) -> Self {
                self.write("GEAR CENTER POSITION", 100.);
                self.write("GEAR LEFT POSITION", 100.);
                self.write("GEAR RIGHT POSITION", 100.);
                self.write("GEAR HANDLE POSITION", true);

                self
            }

            fn set_anti_skid(mut self, is_set: bool) -> Self {
                self.write("ANTISKID BRAKES ACTIVE", is_set);
                self
            }

            fn set_yellow_e_pump(mut self, is_auto: bool) -> Self {
                self.write("OVHD_HYD_EPUMPY_PB_IS_AUTO", is_auto);
                self
            }

            fn set_blue_e_pump(mut self, is_auto: bool) -> Self {
                self.write("OVHD_HYD_EPUMPB_PB_IS_AUTO", is_auto);
                self
            }

            fn set_blue_e_pump_ovrd_pressed(mut self, is_pressed: bool) -> Self {
                self.write("OVHD_HYD_EPUMPY_OVRD_IS_PRESSED", is_pressed);
                self
            }

            fn set_green_ed_pump(mut self, is_auto: bool) -> Self {
                self.write("OVHD_HYD_ENG_1_PUMP_PB_IS_AUTO", is_auto);
                self
            }

            fn set_yellow_ed_pump(mut self, is_auto: bool) -> Self {
                self.write("OVHD_HYD_ENG_2_PUMP_PB_IS_AUTO", is_auto);
                self
            }

            fn set_ptu_state(mut self, is_auto: bool) -> Self {
                self.write("OVHD_HYD_PTU_PB_IS_AUTO", is_auto);
                self
            }

            fn ac_bus_1_lost(mut self) -> Self {
                self.command(|a| a.set_ac_bus_1_is_powered(false));
                self
            }

            fn ac_bus_2_lost(mut self) -> Self {
                self.command(|a| a.set_ac_bus_2_is_powered(false));
                self
            }

            fn dc_ground_service_lost(mut self) -> Self {
                self.command(|a| a.set_dc_ground_service_is_powered(false));
                self
            }
            fn dc_ground_service_avail(mut self) -> Self {
                self.command(|a| a.set_dc_ground_service_is_powered(true));
                self
            }

            fn ac_ground_service_lost(mut self) -> Self {
                self.command(|a| a.set_ac_ground_service_is_powered(false));
                self
            }

            fn dc_bus_2_lost(mut self) -> Self {
                self.command(|a| a.set_dc_bus_2_is_powered(false));
                self
            }

            fn dc_ess_lost(mut self) -> Self {
                self.command(|a| a.set_dc_ess_is_powered(false));
                self
            }

            fn dc_ess_active(mut self) -> Self {
                self.command(|a| a.set_dc_ess_is_powered(true));
                self
            }

            fn set_cold_dark_inputs(self) -> Self {
                self.set_eng1_fire_button(false)
                    .set_eng2_fire_button(false)
                    .set_blue_e_pump(true)
                    .set_yellow_e_pump(true)
                    .set_green_ed_pump(true)
                    .set_yellow_ed_pump(true)
                    .set_ptu_state(true)
                    .set_park_brake(true)
                    .set_anti_skid(true)
                    .set_left_brake(Ratio::new::<percent>(0.))
                    .set_right_brake(Ratio::new::<percent>(0.))
                    .set_gear_down()
            }

            fn set_left_brake(self, position_percent: Ratio) -> Self {
                self.set_brake("LEFT_BRAKE_PEDAL_INPUT", position_percent)
            }

            fn set_right_brake(self, position_percent: Ratio) -> Self {
                self.set_brake("RIGHT_BRAKE_PEDAL_INPUT", position_percent)
            }

            fn set_brake(mut self, name: &str, position_percent: Ratio) -> Self {
                let scaled_value = position_percent.get::<ratio>();
                self.write(name, scaled_value.min(1.).max(0.));
                self
            }

            fn set_autobrake_low(mut self) -> Self {
                self.write("OVHD_AUTOBRK_LOW_ON_IS_PRESSED", true);
                self = self.run_one_tick();
                self.write("OVHD_AUTOBRK_LOW_ON_IS_PRESSED", false);
                self
            }

            fn set_autobrake_med(mut self) -> Self {
                self.write("OVHD_AUTOBRK_MED_ON_IS_PRESSED", true);
                self = self.run_one_tick();
                self.write("OVHD_AUTOBRK_MED_ON_IS_PRESSED", false);
                self
            }

            fn set_autobrake_max(mut self) -> Self {
                self.write("OVHD_AUTOBRK_MAX_ON_IS_PRESSED", true);
                self = self.run_one_tick();
                self.write("OVHD_AUTOBRK_MAX_ON_IS_PRESSED", false);
                self
            }

            fn set_deploy_spoilers(mut self) -> Self {
                self.write("SPOILERS_GROUND_SPOILERS_ACTIVE", true);
                self
            }

            fn set_retract_spoilers(mut self) -> Self {
                self.write("SPOILERS_GROUND_SPOILERS_ACTIVE", false);
                self
            }

            fn empty_brake_accumulator_using_park_brake(mut self) -> Self {
                self = self
                    .set_park_brake(true)
                    .run_waiting_for(Duration::from_secs(1));

                let mut number_of_loops = 0;
                while self
                    .get_brake_yellow_accumulator_fluid_volume()
                    .get::<gallon>()
                    > 0.001
                {
                    self = self
                        .set_park_brake(false)
                        .run_waiting_for(Duration::from_secs(1))
                        .set_park_brake(true)
                        .run_waiting_for(Duration::from_secs(1));
                    number_of_loops += 1;
                    assert!(number_of_loops < 20);
                }

                self = self
                    .set_park_brake(false)
                    .run_waiting_for(Duration::from_secs(1))
                    .set_park_brake(true)
                    .run_waiting_for(Duration::from_secs(1));

                self
            }

            fn empty_brake_accumulator_using_pedal_brake(mut self) -> Self {
                let mut number_of_loops = 0;
                while self
                    .get_brake_yellow_accumulator_fluid_volume()
                    .get::<gallon>()
                    > 0.001
                {
                    self = self
                        .set_left_brake(Ratio::new::<percent>(100.))
                        .set_right_brake(Ratio::new::<percent>(100.))
                        .run_waiting_for(Duration::from_secs(1))
                        .set_left_brake(Ratio::new::<percent>(0.))
                        .set_right_brake(Ratio::new::<percent>(0.))
                        .run_waiting_for(Duration::from_secs(1));
                    number_of_loops += 1;
                    assert!(number_of_loops < 50);
                }

                self = self
                    .set_left_brake(Ratio::new::<percent>(100.))
                    .set_right_brake(Ratio::new::<percent>(100.))
                    .run_waiting_for(Duration::from_secs(1))
                    .set_left_brake(Ratio::new::<percent>(0.))
                    .set_right_brake(Ratio::new::<percent>(0.))
                    .run_waiting_for(Duration::from_secs(1));

                self
            }

            fn press_blue_epump_override_button_once(self) -> Self {
                self.set_blue_e_pump_ovrd_pressed(true)
                    .run_one_tick()
                    .set_blue_e_pump_ovrd_pressed(false)
                    .run_one_tick()
            }
        }
        impl TestBed for A320HydraulicsTestBed {
            type Aircraft = A320HydraulicsTestAircraft;

            fn test_bed(&self) -> &SimulationTestBed<A320HydraulicsTestAircraft> {
                &self.test_bed
            }

            fn test_bed_mut(&mut self) -> &mut SimulationTestBed<A320HydraulicsTestAircraft> {
                &mut self.test_bed
            }
        }

        fn test_bed() -> A320HydraulicsTestBed {
            A320HydraulicsTestBed::new()
        }

        fn test_bed_with() -> A320HydraulicsTestBed {
            test_bed()
        }

        #[test]
        fn pressure_state_at_init_one_simulation_step() {
            let mut test_bed = test_bed_with()
                .engines_off()
                .on_the_ground()
                .set_cold_dark_inputs()
                .run_one_tick();

            assert!(test_bed.is_ptu_enabled());

            assert!(!test_bed.is_green_pressurised());
            assert!(test_bed.green_pressure() < Pressure::new::<psi>(50.));
            assert!(!test_bed.is_blue_pressurised());
            assert!(test_bed.blue_pressure() < Pressure::new::<psi>(50.));
            assert!(!test_bed.is_yellow_pressurised());
            assert!(test_bed.yellow_pressure() < Pressure::new::<psi>(50.));
        }

        #[test]
        fn pressure_state_after_5s() {
            let mut test_bed = test_bed_with()
                .engines_off()
                .on_the_ground()
                .set_cold_dark_inputs()
                .run_waiting_for(Duration::from_secs(5));

            assert!(test_bed.is_ptu_enabled());

            assert!(!test_bed.is_green_pressurised());
            assert!(test_bed.green_pressure() < Pressure::new::<psi>(50.));
            assert!(!test_bed.is_blue_pressurised());
            assert!(test_bed.blue_pressure() < Pressure::new::<psi>(50.));
            assert!(!test_bed.is_yellow_pressurised());
            assert!(test_bed.yellow_pressure() < Pressure::new::<psi>(50.));
        }

        #[test]
        fn ptu_inhibited_by_overhead_off_push_button() {
            let mut test_bed = test_bed_with()
                .engines_off()
                .on_the_ground()
                .set_cold_dark_inputs()
                .run_one_tick();

            // Enabled on cold start
            assert!(test_bed.is_ptu_enabled());

            // Ptu push button disables PTU accordingly
            test_bed = test_bed.set_ptu_state(false).run_one_tick();
            assert!(!test_bed.is_ptu_enabled());
            test_bed = test_bed.set_ptu_state(true).run_one_tick();
            assert!(test_bed.is_ptu_enabled());
        }

        #[test]
        fn ptu_inhibited_on_ground_when_only_one_engine_on_and_park_brake_on() {
            let mut test_bed = test_bed_with()
                .engines_off()
                .on_the_ground()
                .set_cold_dark_inputs()
                .start_eng2(Ratio::new::<percent>(80.))
                .run_one_tick();

            assert!(!test_bed.is_ptu_enabled());

            test_bed = test_bed.set_park_brake(false).run_one_tick();
            assert!(test_bed.is_ptu_enabled());

            test_bed = test_bed.set_park_brake(true).run_one_tick();
            assert!(!test_bed.is_ptu_enabled());
        }

        #[test]
        fn ptu_inhibited_on_ground_is_activated_when_center_gear_in_air() {
            let mut test_bed = test_bed_with()
                .engines_off()
                .on_the_ground()
                .set_cold_dark_inputs()
                .start_eng2(Ratio::new::<percent>(80.))
                .run_one_tick();

            assert!(!test_bed.is_ptu_enabled());

            test_bed = test_bed.rotates_on_runway().run_one_tick();
            assert!(test_bed.is_ptu_enabled());
        }

        #[test]
        fn ptu_unpowered_cant_inhibit() {
            let mut test_bed = test_bed_with()
                .engines_off()
                .on_the_ground()
                .set_cold_dark_inputs()
                .run_one_tick();

            // Enabled on cold start
            assert!(test_bed.is_ptu_enabled());

            // Ptu push button disables PTU accordingly
            test_bed = test_bed.set_ptu_state(false).run_one_tick();
            assert!(!test_bed.is_ptu_enabled());

            // No power on closing valve : ptu become active
            test_bed = test_bed.dc_ground_service_lost().run_one_tick();
            assert!(test_bed.is_ptu_enabled());

            test_bed = test_bed.dc_ground_service_avail().run_one_tick();
            assert!(!test_bed.is_ptu_enabled());
        }

        #[test]
        fn ptu_cargo_operation_inhibit() {
            let mut test_bed = test_bed_with()
                .engines_off()
                .on_the_ground()
                .set_cold_dark_inputs()
                .run_one_tick();

            // Enabled on cold start
            assert!(test_bed.is_ptu_enabled());

            // Ptu disabled from cargo operation
            test_bed = test_bed.open_fwd_cargo_door().run_waiting_for(
                Duration::from_secs(1) + A320DoorController::DELAY_UNLOCK_TO_HYDRAULIC_CONTROL,
            );

            assert!(!test_bed.is_ptu_enabled());
            test_bed = test_bed.run_waiting_for(
                Duration::from_secs(25) + A320PowerTransferUnitController::DURATION_OF_PTU_INHIBIT_AFTER_CARGO_DOOR_OPERATION,
            ); // Should re enabled after 40s
            assert!(test_bed.is_ptu_enabled());
        }

        #[test]
        fn nose_wheel_pin_detection() {
            let mut test_bed = test_bed_with()
                .engines_off()
                .on_the_ground()
                .set_cold_dark_inputs()
                .run_one_tick();

            assert!(!test_bed.query(|a| a.is_nws_pin_inserted()));

            test_bed = test_bed.set_pushback_state(true).run_one_tick();
            assert!(test_bed.query(|a| a.is_nws_pin_inserted()));

            test_bed = test_bed
                .set_pushback_state(false)
                .run_waiting_for(Duration::from_secs(1));
            assert!(test_bed.query(|a| a.is_nws_pin_inserted()));

            test_bed = test_bed.set_pushback_state(false).run_waiting_for(
                A320PowerTransferUnitController::DURATION_AFTER_WHICH_NWS_PIN_IS_REMOVED_AFTER_PUSHBACK,
            );

            assert!(!test_bed.query(|a| a.is_nws_pin_inserted()));
        }

        #[test]
        fn cargo_door_yellow_epump_powering() {
            let mut test_bed = test_bed_with()
                .engines_off()
                .on_the_ground()
                .set_cold_dark_inputs()
                .run_one_tick();

            assert!(!test_bed.query(|a| a.is_cargo_powering_yellow_epump()));

            // Need to wait for operator to first unlock, then activate hydraulic control
            test_bed = test_bed.open_fwd_cargo_door().run_waiting_for(
                Duration::from_secs(1) + A320DoorController::DELAY_UNLOCK_TO_HYDRAULIC_CONTROL,
            );
            assert!(test_bed.query(|a| a.is_cargo_powering_yellow_epump()));

            // Wait for the door to fully open
            test_bed = test_bed.run_waiting_for(Duration::from_secs(25));
            assert!(test_bed.is_cargo_fwd_door_locked_up());

            test_bed = test_bed.run_waiting_for(
                A320YellowElectricPumpController::DURATION_OF_YELLOW_PUMP_ACTIVATION_AFTER_CARGO_DOOR_OPERATION,
            );

            assert!(!test_bed.query(|a| a.is_cargo_powering_yellow_epump()));
        }

        #[test]
        fn ptu_pressurise_green_from_yellow_epump() {
            let mut test_bed = test_bed_with()
                .engines_off()
                .on_the_ground()
                .set_cold_dark_inputs()
                .run_one_tick();

            // Enabled on cold start
            assert!(test_bed.is_ptu_enabled());

            // Yellow epump ON / Waiting 25s
            test_bed = test_bed
                .set_yellow_e_pump(false)
                .run_waiting_for(Duration::from_secs(25));

            assert!(test_bed.is_ptu_enabled());

            // Now we should have pressure in yellow and green
            assert!(test_bed.is_green_pressurised());
            assert!(test_bed.green_pressure() > Pressure::new::<psi>(2000.));
            assert!(test_bed.green_pressure() < Pressure::new::<psi>(3100.));

            assert!(!test_bed.is_blue_pressurised());
            assert!(test_bed.blue_pressure() < Pressure::new::<psi>(50.));
            assert!(test_bed.blue_pressure() > Pressure::new::<psi>(-50.));

            assert!(test_bed.is_yellow_pressurised());
            assert!(test_bed.yellow_pressure() > Pressure::new::<psi>(2000.));
            assert!(test_bed.yellow_pressure() < Pressure::new::<psi>(3100.));

            // Ptu push button disables PTU / green press should fall
            test_bed = test_bed
                .set_ptu_state(false)
                .run_waiting_for(Duration::from_secs(20));
            assert!(!test_bed.is_ptu_enabled());

            // Now we should have pressure in yellow only
            assert!(!test_bed.is_green_pressurised());
            assert!(test_bed.green_pressure() < Pressure::new::<psi>(500.));
            assert!(!test_bed.is_blue_pressurised());
            assert!(test_bed.blue_pressure() < Pressure::new::<psi>(50.));
            assert!(test_bed.is_yellow_pressurised());
            assert!(test_bed.yellow_pressure() > Pressure::new::<psi>(2000.));
        }

        #[test]
        fn ptu_pressurise_green_from_yellow_epump_and_edp2() {
            let mut test_bed = test_bed_with()
                .set_cold_dark_inputs()
                .on_the_ground()
                .start_eng2(Ratio::new::<percent>(100.))
                .set_park_brake(false)
                .set_yellow_e_pump(false)
                .set_yellow_ed_pump(true) // Else Ptu inhibited by parking brake
                .run_waiting_for(Duration::from_secs(25));

            assert!(test_bed.is_ptu_enabled());

            // Now we should have pressure in yellow and green
            assert!(test_bed.is_green_pressurised());
            assert!(test_bed.green_pressure() > Pressure::new::<psi>(2000.));
            assert!(test_bed.green_pressure() < Pressure::new::<psi>(3100.));

            assert!(test_bed.is_yellow_pressurised());
            assert!(test_bed.yellow_pressure() > Pressure::new::<psi>(2000.));
            assert!(test_bed.yellow_pressure() < Pressure::new::<psi>(3100.));
        }

        #[test]
        fn green_edp_buildup() {
            let mut test_bed = test_bed_with()
                .engines_off()
                .on_the_ground()
                .set_cold_dark_inputs()
                .run_one_tick();

            // Starting eng 1
            test_bed = test_bed
                .start_eng1(Ratio::new::<percent>(80.))
                .run_one_tick();

            // ALMOST No pressure
            assert!(!test_bed.is_green_pressurised());
            assert!(test_bed.green_pressure() < Pressure::new::<psi>(500.));

            // Blue is auto run from engine master switches logic
            assert!(!test_bed.is_blue_pressurised());
            assert!(test_bed.blue_pressure() < Pressure::new::<psi>(500.));
            assert!(!test_bed.is_yellow_pressurised());
            assert!(test_bed.yellow_pressure() < Pressure::new::<psi>(500.));

            // Waiting for 5s pressure should be at 3000 psi
            test_bed = test_bed
                .start_eng1(Ratio::new::<percent>(80.))
                .run_waiting_for(Duration::from_secs(5));

            assert!(test_bed.is_green_pressurised());
            assert!(test_bed.green_pressure() > Pressure::new::<psi>(2900.));
            assert!(test_bed.is_blue_pressurised());
            assert!(test_bed.blue_pressure() > Pressure::new::<psi>(2500.));
            assert!(!test_bed.is_yellow_pressurised());
            assert!(test_bed.yellow_pressure() < Pressure::new::<psi>(50.));

            // Stoping engine, pressure should fall in 20s
            test_bed = test_bed
                .stop_eng1()
                .run_waiting_for(Duration::from_secs(20));

            assert!(!test_bed.is_green_pressurised());
            assert!(test_bed.green_pressure() < Pressure::new::<psi>(500.));
            assert!(!test_bed.is_blue_pressurised());
            assert!(test_bed.blue_pressure() < Pressure::new::<psi>(200.));
            assert!(!test_bed.is_yellow_pressurised());
            assert!(test_bed.yellow_pressure() < Pressure::new::<psi>(50.));
        }

        #[test]
        fn green_edp_no_fault_on_ground_eng_off() {
            let mut test_bed = test_bed_with()
                .engines_off()
                .on_the_ground()
                .set_cold_dark_inputs()
                .run_one_tick();

            // EDP should be commanded on even without engine running
            assert!(test_bed.is_green_edp_commanded_on());
            // EDP should have no fault
            assert!(!test_bed.is_green_edp_press_low_fault());
        }

        #[test]
        fn green_edp_fault_not_on_ground_eng_off() {
            let mut test_bed = test_bed_with()
                .set_cold_dark_inputs()
                .in_flight()
                .engines_off()
                .run_one_tick();

            // EDP should be commanded on even without engine running
            assert!(test_bed.is_green_edp_commanded_on());

            assert!(!test_bed.is_green_pressurised());
            assert!(!test_bed.is_yellow_pressurised());
            // EDP should have a fault as we are in flight
            assert!(test_bed.is_green_edp_press_low_fault());
        }

        #[test]
        fn green_edp_fault_on_ground_eng_starting() {
            let mut test_bed = test_bed_with()
                .engines_off()
                .on_the_ground()
                .set_cold_dark_inputs()
                .run_one_tick();

            // EDP should be commanded on even without engine running
            assert!(test_bed.is_green_edp_commanded_on());
            // EDP should have no fault
            assert!(!test_bed.is_green_edp_press_low_fault());

            test_bed = test_bed
                .start_eng1(Ratio::new::<percent>(3.))
                .run_one_tick();

            assert!(!test_bed.is_green_edp_press_low_fault());

            test_bed = test_bed
                .start_eng1(Ratio::new::<percent>(80.))
                .run_one_tick();

            assert!(!test_bed.is_green_pressurised());
            assert!(test_bed.is_green_edp_press_low_fault());

            test_bed = test_bed.run_waiting_for(Duration::from_secs(10));

            // When finally pressurised no fault
            assert!(test_bed.is_green_pressurised());
            assert!(!test_bed.is_green_edp_press_low_fault());
        }

        #[test]
        fn yellow_edp_no_fault_on_ground_eng_off() {
            let mut test_bed = test_bed_with()
                .engines_off()
                .on_the_ground()
                .set_cold_dark_inputs()
                .run_one_tick();

            // EDP should be commanded on even without engine running
            assert!(test_bed.is_yellow_edp_commanded_on());
            // EDP should have no fault
            assert!(!test_bed.is_yellow_edp_press_low_fault());
        }

        #[test]
        fn yellow_edp_fault_not_on_ground_eng_off() {
            let mut test_bed = test_bed_with()
                .set_cold_dark_inputs()
                .in_flight()
                .engines_off()
                .run_one_tick();

            // EDP should be commanded on even without engine running
            assert!(test_bed.is_yellow_edp_commanded_on());

            assert!(!test_bed.is_green_pressurised());
            assert!(!test_bed.is_yellow_pressurised());
            // EDP should have a fault as we are in flight
            assert!(test_bed.is_yellow_edp_press_low_fault());
        }

        #[test]
        fn yellow_edp_fault_on_ground_eng_starting() {
            let mut test_bed = test_bed_with()
                .engines_off()
                .on_the_ground()
                .set_cold_dark_inputs()
                .run_one_tick();

            // EDP should be commanded on even without engine running
            assert!(test_bed.is_yellow_edp_commanded_on());
            // EDP should have no fault
            assert!(!test_bed.is_yellow_edp_press_low_fault());

            test_bed = test_bed
                .start_eng2(Ratio::new::<percent>(3.))
                .run_one_tick();

            assert!(!test_bed.is_yellow_edp_press_low_fault());

            test_bed = test_bed
                .start_eng2(Ratio::new::<percent>(80.))
                .run_one_tick();

            assert!(!test_bed.is_yellow_pressurised());
            assert!(test_bed.is_yellow_edp_press_low_fault());

            test_bed = test_bed.run_waiting_for(Duration::from_secs(10));

            // When finally pressurised no fault
            assert!(test_bed.is_yellow_pressurised());
            assert!(!test_bed.is_yellow_edp_press_low_fault());
        }

        #[test]
        fn blue_epump_no_fault_on_ground_eng_starting() {
            let mut test_bed = test_bed_with()
                .engines_off()
                .on_the_ground()
                .set_cold_dark_inputs()
                .run_one_tick();

            // Blue epump should have no fault
            assert!(!test_bed.is_blue_epump_press_low_fault());

            test_bed = test_bed
                .start_eng2(Ratio::new::<percent>(3.))
                .run_one_tick();

            assert!(!test_bed.is_blue_epump_press_low_fault());

            test_bed = test_bed
                .start_eng2(Ratio::new::<percent>(80.))
                .run_one_tick();

            assert!(!test_bed.is_blue_pressurised());
            assert!(test_bed.is_blue_epump_press_low_fault());

            test_bed = test_bed.run_waiting_for(Duration::from_secs(10));

            // When finally pressurised no fault
            assert!(test_bed.is_blue_pressurised());
            assert!(!test_bed.is_blue_epump_press_low_fault());
        }

        #[test]
        fn blue_epump_fault_on_ground_using_override() {
            let mut test_bed = test_bed_with()
                .engines_off()
                .on_the_ground()
                .set_cold_dark_inputs()
                .run_one_tick();

            // Blue epump should have no fault
            assert!(!test_bed.is_blue_epump_press_low_fault());

            test_bed = test_bed.press_blue_epump_override_button_once();
            assert!(test_bed.blue_epump_override_is_on());

            // As we use override, this bypasses eng off fault inhibit so we have a fault
            assert!(test_bed.is_blue_epump_press_low_fault());

            test_bed = test_bed.run_waiting_for(Duration::from_secs(10));

            // When finally pressurised no fault
            assert!(test_bed.is_blue_pressurised());
            assert!(!test_bed.is_blue_epump_press_low_fault());
        }

        #[test]
        fn green_edp_press_low_engine_off_to_on() {
            let mut test_bed = test_bed_with()
                .engines_off()
                .on_the_ground()
                .set_cold_dark_inputs()
                .run_one_tick();

            // EDP should be commanded on even without engine running
            assert!(test_bed.is_green_edp_commanded_on());

            // EDP should be LOW pressure state
            assert!(test_bed.is_green_edp_press_low());

            // Starting eng 1 N2 is low at start
            test_bed = test_bed
                .start_eng1(Ratio::new::<percent>(3.))
                .run_one_tick();

            // Engine commanded on but pressure couldn't rise enough: we are in fault low
            assert!(test_bed.is_green_edp_press_low());

            // Waiting for 5s pressure should be at 3000 psi
            test_bed = test_bed
                .start_eng1(Ratio::new::<percent>(80.))
                .run_waiting_for(Duration::from_secs(5));

            // No more fault LOW expected
            assert!(test_bed.is_green_pressurised());
            assert!(test_bed.green_pressure() > Pressure::new::<psi>(2900.));
            assert!(!test_bed.is_green_edp_press_low());

            // Stoping pump, no fault expected
            test_bed = test_bed
                .set_green_ed_pump(false)
                .run_waiting_for(Duration::from_secs(1));
            assert!(!test_bed.is_green_edp_press_low());
        }

        #[test]
        fn green_edp_press_low_engine_on_to_off() {
            let mut test_bed = test_bed_with()
                .on_the_ground()
                .set_cold_dark_inputs()
                .start_eng1(Ratio::new::<percent>(75.))
                .run_waiting_for(Duration::from_secs(5));

            // EDP should be commanded on even without engine running
            assert!(test_bed.is_green_edp_commanded_on());
            assert!(test_bed.is_green_pressurised());
            // EDP should not be in fault low when engine running and pressure is ok
            assert!(!test_bed.is_green_edp_press_low());

            // Stoping eng 1 with N2 still turning
            test_bed = test_bed.stopping_eng1().run_one_tick();

            // Edp should still be in pressurized mode but as engine just stopped no fault
            assert!(test_bed.is_green_edp_commanded_on());
            assert!(!test_bed.is_green_edp_press_low());

            // Waiting for 25s pressure should drop and still no fault
            test_bed = test_bed
                .stop_eng1()
                .run_waiting_for(Duration::from_secs(25));

            assert!(!test_bed.is_green_pressurised());
            assert!(test_bed.green_pressure() < Pressure::new::<psi>(500.));
            assert!(test_bed.is_green_edp_press_low());
        }

        #[test]
        fn yellow_edp_press_low_engine_on_to_off() {
            let mut test_bed = test_bed_with()
                .on_the_ground()
                .set_cold_dark_inputs()
                .start_eng2(Ratio::new::<percent>(75.))
                .run_waiting_for(Duration::from_secs(5));

            // EDP should be commanded on even without engine running
            assert!(test_bed.is_yellow_edp_commanded_on());
            assert!(test_bed.is_yellow_pressurised());
            // EDP should not be in fault low when engine running and pressure is ok
            assert!(!test_bed.is_yellow_edp_press_low());

            // Stoping eng 2 with N2 still turning
            test_bed = test_bed.stopping_eng2().run_one_tick();

            // Edp should still be in pressurized mode but as engine just stopped no fault
            assert!(test_bed.is_yellow_edp_commanded_on());
            assert!(!test_bed.is_yellow_edp_press_low());

            // Waiting for 25s pressure should drop and still no fault
            test_bed = test_bed
                .stop_eng2()
                .run_waiting_for(Duration::from_secs(25));

            assert!(!test_bed.is_yellow_pressurised());
            assert!(test_bed.yellow_pressure() < Pressure::new::<psi>(500.));
            assert!(test_bed.is_yellow_edp_press_low());
        }

        #[test]
        fn yellow_edp_press_low_engine_off_to_on() {
            let mut test_bed = test_bed_with()
                .engines_off()
                .on_the_ground()
                .set_cold_dark_inputs()
                .run_one_tick();

            // EDP should be commanded on even without engine running
            assert!(test_bed.is_yellow_edp_commanded_on());

            // EDP should be LOW pressure state
            assert!(test_bed.is_yellow_edp_press_low());

            // Starting eng 2 N2 is low at start
            test_bed = test_bed
                .start_eng2(Ratio::new::<percent>(3.))
                .run_one_tick();

            // Engine commanded on but pressure couldn't rise enough: we are in fault low
            assert!(test_bed.is_yellow_edp_press_low());

            // Waiting for 5s pressure should be at 3000 psi
            test_bed = test_bed
                .start_eng2(Ratio::new::<percent>(80.))
                .run_waiting_for(Duration::from_secs(5));

            // No more fault LOW expected
            assert!(test_bed.is_yellow_pressurised());
            assert!(test_bed.yellow_pressure() > Pressure::new::<psi>(2900.));
            assert!(!test_bed.is_yellow_edp_press_low());

            // Stoping pump, no fault expected
            test_bed = test_bed
                .set_yellow_ed_pump(false)
                .run_waiting_for(Duration::from_secs(1));
            assert!(!test_bed.is_yellow_edp_press_low());
        }

        #[test]
        fn yellow_edp_press_low_engine_off_to_on_with_e_pump() {
            let mut test_bed = test_bed_with()
                .engines_off()
                .on_the_ground()
                .set_cold_dark_inputs()
                .set_ptu_state(false)
                .set_yellow_e_pump(false)
                .run_one_tick();

            // EDP should be commanded on even without engine running
            assert!(test_bed.is_yellow_edp_commanded_on());

            // EDP should be LOW pressure state
            assert!(test_bed.is_yellow_edp_press_low());

            // Waiting for 20s pressure should be at 3000 psi
            test_bed = test_bed.run_waiting_for(Duration::from_secs(20));

            // Yellow pressurised but edp still off, we expect fault LOW press
            assert!(test_bed.is_yellow_pressurised());
            assert!(test_bed.yellow_pressure() > Pressure::new::<psi>(2900.));
            assert!(test_bed.is_yellow_edp_press_low());

            // Starting eng 2 N2 is low at start
            test_bed = test_bed
                .start_eng2(Ratio::new::<percent>(3.))
                .run_one_tick();

            // Engine commanded on but pressure couldn't rise enough: we are in fault low
            assert!(test_bed.is_yellow_edp_press_low());

            // Waiting for 5s pressure should be at 3000 psi in EDP section
            test_bed = test_bed
                .start_eng2(Ratio::new::<percent>(80.))
                .run_waiting_for(Duration::from_secs(5));

            // No more fault LOW expected
            assert!(test_bed.is_yellow_pressurised());
            assert!(test_bed.yellow_pressure() > Pressure::new::<psi>(2900.));
            assert!(!test_bed.is_yellow_edp_press_low());
        }

        #[test]
        fn green_edp_press_low_engine_off_to_on_with_ptu() {
            let mut test_bed = test_bed_with()
                .on_the_ground()
                .set_cold_dark_inputs()
                .set_park_brake(false)
                .start_eng2(Ratio::new::<percent>(80.))
                .run_one_tick();

            // EDP should be LOW pressure state
            assert!(test_bed.is_green_edp_press_low());

            // Waiting for 20s pressure should be at 2300+ psi thanks to ptu
            test_bed = test_bed.run_waiting_for(Duration::from_secs(20));

            // Yellow pressurised by engine2, green presurised from ptu we expect fault LOW press on EDP1
            assert!(test_bed.is_yellow_pressurised());
            assert!(test_bed.yellow_pressure() > Pressure::new::<psi>(2800.));
            assert!(test_bed.is_green_pressurised());
            assert!(test_bed.green_pressure() > Pressure::new::<psi>(2300.));
            assert!(test_bed.is_green_edp_press_low());

            // Starting eng 1 N2 is low at start
            test_bed = test_bed
                .start_eng1(Ratio::new::<percent>(3.))
                .run_one_tick();

            // Engine commanded on but pressure couldn't rise enough: we are in fault low
            assert!(test_bed.is_green_edp_press_low());

            // Waiting for 5s pressure should be at 3000 psi in EDP section
            test_bed = test_bed
                .start_eng1(Ratio::new::<percent>(80.))
                .run_waiting_for(Duration::from_secs(5));

            // No more fault LOW expected
            assert!(test_bed.is_green_pressurised());
            assert!(test_bed.green_pressure() > Pressure::new::<psi>(2900.));
            assert!(!test_bed.is_green_edp_press_low());
        }

        #[test]
        fn yellow_epump_press_low_at_pump_on() {
            let mut test_bed = test_bed_with()
                .engines_off()
                .on_the_ground()
                .set_cold_dark_inputs()
                .run_one_tick();

            // EDP should not be in fault low when cold start
            assert!(!test_bed.is_yellow_epump_press_low());

            // Starting epump
            test_bed = test_bed.set_yellow_e_pump(false).run_one_tick();

            // Pump commanded on but pressure couldn't rise enough: we are in fault low
            assert!(test_bed.is_yellow_epump_press_low());

            // Waiting for 20s pressure should be at 3000 psi
            test_bed = test_bed.run_waiting_for(Duration::from_secs(20));

            // No more fault LOW expected
            assert!(test_bed.is_yellow_pressurised());
            assert!(test_bed.yellow_pressure() > Pressure::new::<psi>(2500.));
            assert!(!test_bed.is_yellow_epump_press_low());

            // Stoping epump, no fault expected
            test_bed = test_bed
                .set_yellow_e_pump(true)
                .run_waiting_for(Duration::from_secs(1));
            assert!(!test_bed.is_yellow_epump_press_low());
        }

        #[test]
        fn blue_epump_press_low_at_pump_on() {
            let mut test_bed = test_bed_with()
                .engines_off()
                .on_the_ground()
                .set_cold_dark_inputs()
                .run_one_tick();

            // EDP should not be in fault low when cold start
            assert!(!test_bed.is_blue_epump_press_low());

            // Starting epump
            test_bed = test_bed.press_blue_epump_override_button_once();
            assert!(test_bed.blue_epump_override_is_on());

            // Pump commanded on but pressure couldn't rise enough: we are in fault low
            assert!(test_bed.is_blue_epump_press_low());

            // Waiting for 10s pressure should be at 3000 psi
            test_bed = test_bed.run_waiting_for(Duration::from_secs(10));

            // No more fault LOW expected
            assert!(test_bed.is_blue_pressurised());
            assert!(test_bed.blue_pressure() > Pressure::new::<psi>(2900.));
            assert!(!test_bed.is_blue_epump_press_low());

            // Stoping epump, no fault expected
            test_bed = test_bed.press_blue_epump_override_button_once();
            assert!(!test_bed.blue_epump_override_is_on());

            test_bed = test_bed.run_waiting_for(Duration::from_secs(1));
            assert!(!test_bed.is_blue_epump_press_low());
        }

        #[test]
        fn blue_epump_override_switches_to_off_when_losing_relay_power_and_stays_off() {
            let mut test_bed = test_bed_with()
                .engines_off()
                .on_the_ground()
                .set_cold_dark_inputs()
                .run_one_tick();

            // Starting epump
            test_bed = test_bed
                .press_blue_epump_override_button_once()
                .run_waiting_for(Duration::from_secs(10));
            assert!(test_bed.blue_epump_override_is_on());
            assert!(test_bed.is_blue_pressurised());

            // Killing the bus corresponding to the latching relay of blue pump override push button
            // It should set the override state back to off without touching the push button
            test_bed = test_bed.dc_ess_lost().run_one_tick();
            assert!(!test_bed.blue_epump_override_is_on());

            // Stays off even powered back
            test_bed = test_bed.dc_ess_active().run_one_tick();
            assert!(!test_bed.blue_epump_override_is_on());

            test_bed = test_bed.run_waiting_for(Duration::from_secs(10));
            assert!(!test_bed.is_blue_pressurised());
        }

        #[test]
        fn blue_epump_override_switches_to_off_when_pump_forced_off_on_hyd_panel() {
            let mut test_bed = test_bed_with()
                .engines_off()
                .on_the_ground()
                .set_cold_dark_inputs()
                .run_one_tick();

            // Starting epump
            test_bed = test_bed
                .press_blue_epump_override_button_once()
                .run_waiting_for(Duration::from_secs(10));
            assert!(test_bed.blue_epump_override_is_on());
            assert!(test_bed.is_blue_pressurised());

            test_bed = test_bed.set_blue_e_pump(false).run_one_tick();
            assert!(!test_bed.blue_epump_override_is_on());
        }

        #[test]
        fn edp_deactivation() {
            let mut test_bed = test_bed_with()
                .engines_off()
                .on_the_ground()
                .set_cold_dark_inputs()
                .set_ptu_state(false)
                .run_one_tick();

            // Starting eng 1 and eng 2
            test_bed = test_bed
                .start_eng1(Ratio::new::<percent>(80.))
                .start_eng2(Ratio::new::<percent>(80.))
                .run_one_tick();

            // ALMOST No pressure
            assert!(test_bed.green_pressure() < Pressure::new::<psi>(500.));
            assert!(test_bed.yellow_pressure() < Pressure::new::<psi>(500.));

            // Waiting for 5s pressure should be at 3000 psi
            test_bed = test_bed.run_waiting_for(Duration::from_secs(5));

            assert!(test_bed.green_pressure() > Pressure::new::<psi>(2900.));
            assert!(test_bed.yellow_pressure() > Pressure::new::<psi>(2900.));

            // Stoping edp1, pressure should fall in 20s
            test_bed = test_bed
                .set_green_ed_pump(false)
                .run_waiting_for(Duration::from_secs(20));

            assert!(test_bed.green_pressure() < Pressure::new::<psi>(500.));
            assert!(test_bed.yellow_pressure() > Pressure::new::<psi>(2900.));

            // Stoping edp2, pressure should fall in 20s
            test_bed = test_bed
                .set_yellow_ed_pump(false)
                .run_waiting_for(Duration::from_secs(20));

            assert!(test_bed.green_pressure() < Pressure::new::<psi>(50.));
            assert!(test_bed.yellow_pressure() < Pressure::new::<psi>(500.));
        }

        #[test]
        fn yellow_edp_buildup() {
            let mut test_bed = test_bed_with()
                .engines_off()
                .on_the_ground()
                .set_cold_dark_inputs()
                .run_one_tick();

            // Starting eng 1
            test_bed = test_bed
                .start_eng2(Ratio::new::<percent>(80.))
                .run_one_tick();
            // ALMOST No pressure
            assert!(!test_bed.is_green_pressurised());
            assert!(test_bed.green_pressure() < Pressure::new::<psi>(50.));
            assert!(!test_bed.is_blue_pressurised());

            // Blue is auto run
            assert!(test_bed.blue_pressure() < Pressure::new::<psi>(500.));
            assert!(!test_bed.is_yellow_pressurised());
            assert!(test_bed.yellow_pressure() < Pressure::new::<psi>(500.));

            // Waiting for 5s pressure should be at 3000 psi
            test_bed = test_bed
                .start_eng2(Ratio::new::<percent>(80.))
                .run_waiting_for(Duration::from_secs(5));

            assert!(!test_bed.is_green_pressurised());
            assert!(test_bed.green_pressure() < Pressure::new::<psi>(50.));
            assert!(test_bed.is_blue_pressurised());
            assert!(test_bed.blue_pressure() > Pressure::new::<psi>(2500.));
            assert!(test_bed.is_yellow_pressurised());
            assert!(test_bed.yellow_pressure() > Pressure::new::<psi>(2800.));

            // Stoping engine, pressure should fall in 20s
            test_bed = test_bed
                .stop_eng2()
                .run_waiting_for(Duration::from_secs(20));

            assert!(!test_bed.is_green_pressurised());
            assert!(test_bed.green_pressure() < Pressure::new::<psi>(50.));
            assert!(!test_bed.is_blue_pressurised());
            assert!(test_bed.blue_pressure() < Pressure::new::<psi>(200.));
            assert!(!test_bed.is_yellow_pressurised());
            assert!(test_bed.yellow_pressure() < Pressure::new::<psi>(500.));
        }

        #[test]
        fn when_yellow_edp_solenoid_main_power_bus_unavailable_backup_bus_keeps_pump_in_unpressurised_state(
        ) {
            let mut test_bed = test_bed_with()
                .engines_off()
                .on_the_ground()
                .set_cold_dark_inputs()
                .run_one_tick();

            test_bed = test_bed
                .start_eng2(Ratio::new::<percent>(80.))
                .run_waiting_for(Duration::from_secs(15));

            assert!(test_bed.is_yellow_pressurised());

            // Stoping EDP manually
            test_bed = test_bed
                .set_yellow_ed_pump(false)
                .run_waiting_for(Duration::from_secs(15));

            assert!(!test_bed.is_yellow_pressurised());

            test_bed = test_bed
                .dc_bus_2_lost()
                .run_waiting_for(Duration::from_secs(15));

            // Yellow solenoid has backup power from DC ESS BUS
            assert!(!test_bed.is_yellow_pressurised());
        }

        #[test]
        fn when_yellow_edp_solenoid_both_bus_unpowered_yellow_hydraulic_system_is_pressurised() {
            let mut test_bed = test_bed_with()
                .engines_off()
                .on_the_ground()
                .set_cold_dark_inputs()
                .run_one_tick();

            test_bed = test_bed
                .start_eng2(Ratio::new::<percent>(80.))
                .run_waiting_for(Duration::from_secs(15));

            assert!(test_bed.is_yellow_pressurised());

            // Stoping EDP manually
            test_bed = test_bed
                .set_yellow_ed_pump(false)
                .run_waiting_for(Duration::from_secs(15));

            assert!(!test_bed.is_yellow_pressurised());

            test_bed = test_bed
                .dc_ess_lost()
                .dc_bus_2_lost()
                .run_waiting_for(Duration::from_secs(15));

            // Now solenoid defaults to pressurised without power
            assert!(test_bed.is_yellow_pressurised());
        }

        #[test]
        fn when_green_edp_solenoid_unpowered_yellow_hydraulic_system_is_pressurised() {
            let mut test_bed = test_bed_with()
                .engines_off()
                .on_the_ground()
                .set_cold_dark_inputs()
                .run_one_tick();

            test_bed = test_bed
                .start_eng1(Ratio::new::<percent>(80.))
                .run_waiting_for(Duration::from_secs(15));

            assert!(test_bed.is_green_pressurised());

            // Stoping EDP manually
            test_bed = test_bed
                .set_green_ed_pump(false)
                .run_waiting_for(Duration::from_secs(15));

            assert!(!test_bed.is_green_pressurised());

            test_bed = test_bed
                .dc_ess_lost()
                .run_waiting_for(Duration::from_secs(15));

            // Now solenoid defaults to pressurised
            assert!(test_bed.is_green_pressurised());
        }

        #[test]
        // Checks numerical stability of reservoir level: level should remain after multiple pressure cycles
        fn yellow_loop_reservoir_coherency() {
            let mut test_bed = test_bed_with()
                .engines_off()
                .on_the_ground()
                .set_cold_dark_inputs()
                .set_ptu_state(false)
                // Park brake off to not use fluid in brakes
                .set_park_brake(false)
                .run_one_tick();

            // Starting epump wait for pressure rise to make sure system is primed including brake accumulator
            test_bed = test_bed
                .set_yellow_e_pump(false)
                .run_waiting_for(Duration::from_secs(20));
            assert!(test_bed.is_yellow_pressurised());
            assert!(test_bed.yellow_pressure() < Pressure::new::<psi>(3500.));
            assert!(test_bed.yellow_pressure() > Pressure::new::<psi>(2500.));

            // Shutdown and wait for pressure stabilisation
            test_bed = test_bed
                .set_yellow_e_pump(true)
                .run_waiting_for(Duration::from_secs(50));
            assert!(!test_bed.is_yellow_pressurised());
            assert!(test_bed.yellow_pressure() < Pressure::new::<psi>(50.));
            assert!(test_bed.yellow_pressure() > Pressure::new::<psi>(-50.));

            let reservoir_level_after_priming = test_bed.get_yellow_reservoir_volume();

            let total_fluid_res_plus_accumulator_before_loops = reservoir_level_after_priming
                + test_bed.get_brake_yellow_accumulator_fluid_volume();

            // Now doing cycles of pressurisation on EDP and ePump
            for _ in 1..6 {
                test_bed = test_bed
                    .start_eng2(Ratio::new::<percent>(80.))
                    .run_waiting_for(Duration::from_secs(50));

                assert!(test_bed.yellow_pressure() < Pressure::new::<psi>(3100.));
                assert!(test_bed.yellow_pressure() > Pressure::new::<psi>(2500.));

                let mut current_res_level = test_bed.get_yellow_reservoir_volume();
                assert!(current_res_level < reservoir_level_after_priming);

                test_bed = test_bed
                    .stop_eng2()
                    .run_waiting_for(Duration::from_secs(50));
                assert!(test_bed.yellow_pressure() < Pressure::new::<psi>(50.));
                assert!(test_bed.yellow_pressure() > Pressure::new::<psi>(-50.));

                test_bed = test_bed
                    .set_yellow_e_pump(false)
                    .run_waiting_for(Duration::from_secs(50));

                assert!(test_bed.yellow_pressure() < Pressure::new::<psi>(3500.));
                assert!(test_bed.yellow_pressure() > Pressure::new::<psi>(2500.));

                current_res_level = test_bed.get_yellow_reservoir_volume();
                assert!(current_res_level < reservoir_level_after_priming);

                test_bed = test_bed
                    .set_yellow_e_pump(true)
                    .run_waiting_for(Duration::from_secs(50));
                assert!(test_bed.yellow_pressure() < Pressure::new::<psi>(50.));
                assert!(test_bed.yellow_pressure() > Pressure::new::<psi>(-50.));
            }
            let total_fluid_res_plus_accumulator_after_loops = test_bed
                .get_yellow_reservoir_volume()
                + test_bed.get_brake_yellow_accumulator_fluid_volume();

            let total_fluid_difference = total_fluid_res_plus_accumulator_before_loops
                - total_fluid_res_plus_accumulator_after_loops;

            // Make sure no more deviation than 0.001 gallon is lost after full pressure and unpressurized states
            assert!(total_fluid_difference.get::<gallon>().abs() < 0.001);
        }

        #[test]
        // Checks numerical stability of reservoir level: level should remain after multiple pressure cycles
        fn green_loop_reservoir_coherency() {
            let mut test_bed = test_bed_with()
                .engines_off()
                .on_the_ground()
                .set_cold_dark_inputs()
                .set_ptu_state(false)
                .run_one_tick();

            // Starting EDP wait for pressure rise to make sure system is primed
            test_bed = test_bed
                .start_eng1(Ratio::new::<percent>(80.))
                .run_waiting_for(Duration::from_secs(20));
            assert!(test_bed.is_green_pressurised());
            assert!(test_bed.green_pressure() < Pressure::new::<psi>(3500.));
            assert!(test_bed.green_pressure() > Pressure::new::<psi>(2500.));

            // Shutdown and wait for pressure stabilisation
            test_bed = test_bed
                .stop_eng1()
                .run_waiting_for(Duration::from_secs(50));
            assert!(!test_bed.is_green_pressurised());
            assert!(test_bed.green_pressure() < Pressure::new::<psi>(50.));
            assert!(test_bed.green_pressure() > Pressure::new::<psi>(-50.));

            let reservoir_level_after_priming = test_bed.get_green_reservoir_volume();

            // Now doing cycles of pressurisation on EDP
            for _ in 1..6 {
                test_bed = test_bed
                    .start_eng1(Ratio::new::<percent>(80.))
                    .run_waiting_for(Duration::from_secs(50));

                assert!(test_bed.green_pressure() < Pressure::new::<psi>(3500.));
                assert!(test_bed.green_pressure() > Pressure::new::<psi>(2500.));

                let current_res_level = test_bed.get_green_reservoir_volume();
                assert!(current_res_level < reservoir_level_after_priming);

                test_bed = test_bed
                    .stop_eng1()
                    .run_waiting_for(Duration::from_secs(50));
                assert!(test_bed.green_pressure() < Pressure::new::<psi>(50.));
                assert!(test_bed.green_pressure() > Pressure::new::<psi>(-50.));
            }

            let total_fluid_difference =
                reservoir_level_after_priming - test_bed.get_green_reservoir_volume();

            // Make sure no more deviation than 0.001 gallon is lost after full pressure and unpressurized states
            assert!(total_fluid_difference.get::<gallon>().abs() < 0.001);
        }

        #[test]
        // Checks numerical stability of reservoir level: level should remain after multiple pressure cycles
        fn blue_loop_reservoir_coherency() {
            let mut test_bed = test_bed_with()
                .engines_off()
                .on_the_ground()
                .set_cold_dark_inputs()
                .run_one_tick();

            // Starting blue_epump wait for pressure rise to make sure system is primed
            test_bed = test_bed.press_blue_epump_override_button_once();
            assert!(test_bed.blue_epump_override_is_on());

            test_bed = test_bed.run_waiting_for(Duration::from_secs(20));
            assert!(test_bed.is_blue_pressurised());
            assert!(test_bed.blue_pressure() < Pressure::new::<psi>(3500.));
            assert!(test_bed.blue_pressure() > Pressure::new::<psi>(2500.));

            // Shutdown and wait for pressure stabilisation
            test_bed = test_bed.press_blue_epump_override_button_once();
            assert!(!test_bed.blue_epump_override_is_on());

            test_bed = test_bed.run_waiting_for(Duration::from_secs(50));

            assert!(!test_bed.is_blue_pressurised());
            assert!(test_bed.blue_pressure() < Pressure::new::<psi>(50.));
            assert!(test_bed.blue_pressure() > Pressure::new::<psi>(-50.));

            let reservoir_level_after_priming = test_bed.get_blue_reservoir_volume();

            // Now doing cycles of pressurisation on epump relying on auto run of epump when eng is on
            for _ in 1..6 {
                test_bed = test_bed
                    .start_eng1(Ratio::new::<percent>(80.))
                    .run_waiting_for(Duration::from_secs(50));

                assert!(test_bed.blue_pressure() < Pressure::new::<psi>(3500.));
                assert!(test_bed.blue_pressure() > Pressure::new::<psi>(2500.));

                let current_res_level = test_bed.get_blue_reservoir_volume();
                assert!(current_res_level < reservoir_level_after_priming);

                test_bed = test_bed
                    .stop_eng1()
                    .run_waiting_for(Duration::from_secs(50));
                assert!(test_bed.blue_pressure() < Pressure::new::<psi>(50.));
                assert!(test_bed.blue_pressure() > Pressure::new::<psi>(-50.));

                // Now engine 2 is used
                test_bed = test_bed
                    .start_eng2(Ratio::new::<percent>(80.))
                    .run_waiting_for(Duration::from_secs(50));

                assert!(test_bed.blue_pressure() < Pressure::new::<psi>(3500.));
                assert!(test_bed.blue_pressure() > Pressure::new::<psi>(2500.));

                let current_res_level = test_bed.get_blue_reservoir_volume();
                assert!(current_res_level < reservoir_level_after_priming);

                test_bed = test_bed
                    .stop_eng2()
                    .run_waiting_for(Duration::from_secs(50));
                assert!(test_bed.blue_pressure() < Pressure::new::<psi>(50.));
                assert!(test_bed.blue_pressure() > Pressure::new::<psi>(-50.));
            }

            let total_fluid_difference =
                reservoir_level_after_priming - test_bed.get_blue_reservoir_volume();

            // Make sure no more deviation than 0.001 gallon is lost after full pressure and unpressurized states
            assert!(total_fluid_difference.get::<gallon>().abs() < 0.001);
        }

        #[test]
        fn yellow_green_edp_firevalve() {
            let mut test_bed = test_bed_with()
                .engines_off()
                .on_the_ground()
                .set_cold_dark_inputs()
                .run_one_tick();

            // PTU would mess up the test
            test_bed = test_bed.set_ptu_state(false).run_one_tick();
            assert!(!test_bed.is_ptu_enabled());

            assert!(!test_bed.is_fire_valve_eng1_closed());
            assert!(!test_bed.is_fire_valve_eng2_closed());

            // Starting eng 1
            test_bed = test_bed
                .start_eng2(Ratio::new::<percent>(80.))
                .start_eng1(Ratio::new::<percent>(80.))
                .run_waiting_for(Duration::from_secs(5));

            // Waiting for 5s pressure should be at 3000 psi
            assert!(test_bed.is_green_pressurised());
            assert!(test_bed.green_pressure() > Pressure::new::<psi>(2900.));
            assert!(test_bed.is_blue_pressurised());
            assert!(test_bed.blue_pressure() > Pressure::new::<psi>(2500.));
            assert!(test_bed.is_yellow_pressurised());
            assert!(test_bed.yellow_pressure() > Pressure::new::<psi>(2800.));

            assert!(!test_bed.is_fire_valve_eng1_closed());
            assert!(!test_bed.is_fire_valve_eng2_closed());

            // Green shutoff valve
            test_bed = test_bed
                .set_eng1_fire_button(true)
                .run_waiting_for(Duration::from_secs(20));

            assert!(test_bed.is_fire_valve_eng1_closed());
            assert!(!test_bed.is_fire_valve_eng2_closed());

            assert!(!test_bed.is_green_pressurised());
            assert!(test_bed.green_pressure() < Pressure::new::<psi>(500.));
            assert!(test_bed.is_blue_pressurised());
            assert!(test_bed.blue_pressure() > Pressure::new::<psi>(2500.));
            assert!(test_bed.is_yellow_pressurised());
            assert!(test_bed.yellow_pressure() > Pressure::new::<psi>(2900.));

            // Yellow shutoff valve
            test_bed = test_bed
                .set_eng2_fire_button(true)
                .run_waiting_for(Duration::from_secs(20));

            assert!(test_bed.is_fire_valve_eng1_closed());
            assert!(test_bed.is_fire_valve_eng2_closed());

            assert!(!test_bed.is_green_pressurised());
            assert!(test_bed.green_pressure() < Pressure::new::<psi>(500.));
            assert!(test_bed.is_blue_pressurised());
            assert!(test_bed.blue_pressure() > Pressure::new::<psi>(2500.));
            assert!(!test_bed.is_yellow_pressurised());
            assert!(test_bed.yellow_pressure() < Pressure::new::<psi>(500.));
        }

        #[test]
        fn yellow_brake_accumulator() {
            let mut test_bed = test_bed_with()
                .engines_off()
                .on_the_ground()
                .set_cold_dark_inputs()
                .run_one_tick();

            // Getting accumulator pressure on cold start
            let mut accumulator_pressure = test_bed.get_brake_yellow_accumulator_pressure();

            // No brakes on green, no more pressure than in accumulator on yellow
            assert!(test_bed.get_brake_left_green_pressure() < Pressure::new::<psi>(50.));
            assert!(test_bed.get_brake_right_green_pressure() < Pressure::new::<psi>(50.));
            assert!(
                test_bed.get_brake_left_yellow_pressure()
                    < accumulator_pressure + Pressure::new::<psi>(50.)
            );
            assert!(
                test_bed.get_brake_right_yellow_pressure()
                    < accumulator_pressure + Pressure::new::<psi>(50.)
            );

            // No brakes even if we brake on green, no more than accumulator pressure on yellow
            test_bed = test_bed
                .set_left_brake(Ratio::new::<percent>(100.))
                .set_right_brake(Ratio::new::<percent>(100.))
                .run_waiting_for(Duration::from_secs(5));

            accumulator_pressure = test_bed.get_brake_yellow_accumulator_pressure();

            assert!(test_bed.get_brake_left_green_pressure() < Pressure::new::<psi>(50.));
            assert!(test_bed.get_brake_right_green_pressure() < Pressure::new::<psi>(50.));
            assert!(
                test_bed.get_brake_left_yellow_pressure()
                    < accumulator_pressure + Pressure::new::<psi>(50.)
            );
            assert!(
                test_bed.get_brake_right_yellow_pressure()
                    < accumulator_pressure + Pressure::new::<psi>(50.)
            );
            assert!(
                test_bed.get_brake_yellow_accumulator_pressure()
                    < accumulator_pressure + Pressure::new::<psi>(50.)
            );

            // Park brake off, loading accumulator, we expect no brake pressure but accumulator loaded
            test_bed = test_bed
                .set_left_brake(Ratio::new::<percent>(0.))
                .set_right_brake(Ratio::new::<percent>(0.))
                .set_park_brake(false)
                .set_yellow_e_pump(false)
                .run_waiting_for(Duration::from_secs(30));

            assert!(test_bed.is_yellow_pressurised());
            assert!(test_bed.yellow_pressure() > Pressure::new::<psi>(2500.));
            assert!(test_bed.yellow_pressure() < Pressure::new::<psi>(3500.));

            assert!(test_bed.get_brake_left_green_pressure() < Pressure::new::<psi>(50.));
            assert!(test_bed.get_brake_right_green_pressure() < Pressure::new::<psi>(50.));
            assert!(test_bed.get_brake_left_yellow_pressure() < Pressure::new::<psi>(50.));
            assert!(test_bed.get_brake_right_yellow_pressure() < Pressure::new::<psi>(50.));

            assert!(test_bed.get_brake_yellow_accumulator_pressure() > Pressure::new::<psi>(2500.));

            // Park brake on, loaded accumulator, we expect brakes on yellow side only
            test_bed = test_bed
                .set_park_brake(true)
                .run_waiting_for(Duration::from_secs(3));

            assert!(test_bed.get_brake_left_green_pressure() < Pressure::new::<psi>(50.));
            assert!(test_bed.get_brake_right_green_pressure() < Pressure::new::<psi>(50.));
            assert!(test_bed.get_brake_left_yellow_pressure() > Pressure::new::<psi>(2000.));
            assert!(test_bed.get_brake_right_yellow_pressure() > Pressure::new::<psi>(2000.));

            assert!(test_bed.get_brake_yellow_accumulator_pressure() > Pressure::new::<psi>(2500.));
        }

        #[test]
        fn norm_brake_vs_altn_brake() {
            let mut test_bed = test_bed_with()
                .engines_off()
                .on_the_ground()
                .set_cold_dark_inputs()
                .run_one_tick();

            // Getting accumulator pressure on cold start
            let accumulator_pressure = test_bed.get_brake_yellow_accumulator_pressure();

            // No brakes
            assert!(test_bed.get_brake_left_green_pressure() < Pressure::new::<psi>(50.));
            assert!(test_bed.get_brake_right_green_pressure() < Pressure::new::<psi>(50.));
            assert!(
                test_bed.get_brake_left_yellow_pressure()
                    < accumulator_pressure + Pressure::new::<psi>(50.)
            );
            assert!(
                test_bed.get_brake_right_yellow_pressure()
                    < accumulator_pressure + Pressure::new::<psi>(50.)
            );

            test_bed = test_bed
                .start_eng1(Ratio::new::<percent>(100.))
                .start_eng2(Ratio::new::<percent>(100.))
                .set_park_brake(false)
                .run_waiting_for(Duration::from_secs(5));

            assert!(test_bed.is_green_pressurised());
            assert!(test_bed.is_yellow_pressurised());
            // No brakes if we don't brake
            test_bed = test_bed
                .set_left_brake(Ratio::new::<percent>(0.))
                .set_right_brake(Ratio::new::<percent>(0.))
                .run_waiting_for(Duration::from_secs(1));

            assert!(test_bed.get_brake_left_green_pressure() < Pressure::new::<psi>(50.));
            assert!(test_bed.get_brake_right_green_pressure() < Pressure::new::<psi>(50.));
            assert!(test_bed.get_brake_left_yellow_pressure() < Pressure::new::<psi>(50.));
            assert!(test_bed.get_brake_right_yellow_pressure() < Pressure::new::<psi>(50.));

            // Braking cause green braking system to rise
            test_bed = test_bed
                .set_left_brake(Ratio::new::<percent>(100.))
                .set_right_brake(Ratio::new::<percent>(100.))
                .run_waiting_for(Duration::from_secs(1));

            assert!(test_bed.get_brake_left_green_pressure() > Pressure::new::<psi>(2000.));
            assert!(test_bed.get_brake_left_green_pressure() < Pressure::new::<psi>(3500.));
            assert!(test_bed.get_brake_right_green_pressure() > Pressure::new::<psi>(2000.));
            assert!(test_bed.get_brake_right_green_pressure() < Pressure::new::<psi>(3500.));
            assert!(test_bed.get_brake_left_yellow_pressure() < Pressure::new::<psi>(50.));
            assert!(test_bed.get_brake_right_yellow_pressure() < Pressure::new::<psi>(50.));

            // Disabling Askid causes alternate braking to work and release green brakes
            test_bed = test_bed
                .set_anti_skid(false)
                .run_waiting_for(Duration::from_secs(2));

            assert!(test_bed.get_brake_left_green_pressure() < Pressure::new::<psi>(50.));
            assert!(test_bed.get_brake_right_green_pressure() < Pressure::new::<psi>(50.));
            assert!(test_bed.get_brake_left_yellow_pressure() > Pressure::new::<psi>(950.));
            assert!(test_bed.get_brake_left_yellow_pressure() < Pressure::new::<psi>(3500.));
            assert!(test_bed.get_brake_right_yellow_pressure() > Pressure::new::<psi>(950.));
            assert!(test_bed.get_brake_right_yellow_pressure() < Pressure::new::<psi>(3500.));
        }

        #[test]
        fn no_brake_inversion() {
            let mut test_bed = test_bed_with()
                .engines_off()
                .on_the_ground()
                .set_cold_dark_inputs()
                .run_one_tick();

            test_bed = test_bed
                .start_eng1(Ratio::new::<percent>(100.))
                .start_eng2(Ratio::new::<percent>(100.))
                .set_park_brake(false)
                .run_waiting_for(Duration::from_secs(5));

            assert!(test_bed.is_green_pressurised());
            assert!(test_bed.is_yellow_pressurised());
            // Braking left
            test_bed = test_bed
                .set_left_brake(Ratio::new::<percent>(100.))
                .set_right_brake(Ratio::new::<percent>(0.))
                .run_waiting_for(Duration::from_secs(1));

            assert!(test_bed.get_brake_left_green_pressure() > Pressure::new::<psi>(2000.));
            assert!(test_bed.get_brake_right_green_pressure() < Pressure::new::<psi>(50.));
            assert!(test_bed.get_brake_left_yellow_pressure() < Pressure::new::<psi>(50.));
            assert!(test_bed.get_brake_right_yellow_pressure() < Pressure::new::<psi>(50.));

            // Braking right
            test_bed = test_bed
                .set_left_brake(Ratio::new::<percent>(0.))
                .set_right_brake(Ratio::new::<percent>(100.))
                .run_waiting_for(Duration::from_secs(1));

            assert!(test_bed.get_brake_left_green_pressure() < Pressure::new::<psi>(50.));
            assert!(test_bed.get_brake_right_green_pressure() > Pressure::new::<psi>(2000.));
            assert!(test_bed.get_brake_left_yellow_pressure() < Pressure::new::<psi>(50.));
            assert!(test_bed.get_brake_right_yellow_pressure() < Pressure::new::<psi>(50.));

            // Disabling Askid causes alternate braking to work and release green brakes
            test_bed = test_bed
                .set_left_brake(Ratio::new::<percent>(0.))
                .set_right_brake(Ratio::new::<percent>(100.))
                .set_anti_skid(false)
                .run_waiting_for(Duration::from_secs(2));

            assert!(test_bed.get_brake_left_green_pressure() < Pressure::new::<psi>(50.));
            assert!(test_bed.get_brake_right_green_pressure() < Pressure::new::<psi>(50.));
            assert!(test_bed.get_brake_left_yellow_pressure() < Pressure::new::<psi>(50.));
            assert!(test_bed.get_brake_right_yellow_pressure() > Pressure::new::<psi>(950.));

            test_bed = test_bed
                .set_left_brake(Ratio::new::<percent>(100.))
                .set_right_brake(Ratio::new::<percent>(0.))
                .run_waiting_for(Duration::from_secs(2));

            assert!(test_bed.get_brake_left_green_pressure() < Pressure::new::<psi>(50.));
            assert!(test_bed.get_brake_right_green_pressure() < Pressure::new::<psi>(50.));
            assert!(test_bed.get_brake_left_yellow_pressure() > Pressure::new::<psi>(950.));
            assert!(test_bed.get_brake_right_yellow_pressure() < Pressure::new::<psi>(50.));
        }

        #[test]
        fn auto_brake_at_gear_retraction() {
            let mut test_bed = test_bed_with()
                .engines_off()
                .on_the_ground()
                .set_cold_dark_inputs()
                .run_one_tick();

            test_bed = test_bed
                .start_eng1(Ratio::new::<percent>(100.))
                .start_eng2(Ratio::new::<percent>(100.))
                .set_park_brake(false)
                .run_waiting_for(Duration::from_secs(15));

            // No brake inputs
            test_bed = test_bed
                .set_left_brake(Ratio::new::<percent>(0.))
                .set_right_brake(Ratio::new::<percent>(0.))
                .run_waiting_for(Duration::from_secs(1));

            assert!(test_bed.get_brake_left_green_pressure() < Pressure::new::<psi>(50.));
            assert!(test_bed.get_brake_right_green_pressure() < Pressure::new::<psi>(50.));
            assert!(test_bed.get_brake_left_yellow_pressure() < Pressure::new::<psi>(50.));
            assert!(test_bed.get_brake_right_yellow_pressure() < Pressure::new::<psi>(50.));

            // Positive climb, gear up
            test_bed = test_bed
                .set_left_brake(Ratio::new::<percent>(0.))
                .set_right_brake(Ratio::new::<percent>(0.))
                .in_flight()
                .set_gear_up()
                .run_waiting_for(Duration::from_secs(1));

            // Check auto brake is active
            assert!(test_bed.get_brake_left_green_pressure() > Pressure::new::<psi>(50.));
            assert!(test_bed.get_brake_right_green_pressure() > Pressure::new::<psi>(50.));
            assert!(test_bed.get_brake_left_green_pressure() < Pressure::new::<psi>(1500.));
            assert!(test_bed.get_brake_right_green_pressure() < Pressure::new::<psi>(1500.));

            assert!(test_bed.get_brake_left_yellow_pressure() < Pressure::new::<psi>(50.));
            assert!(test_bed.get_brake_right_yellow_pressure() < Pressure::new::<psi>(50.));

            // Check no more autobrakes after 3s
            test_bed = test_bed.run_waiting_for(Duration::from_secs(3));

            assert!(test_bed.get_brake_left_green_pressure() < Pressure::new::<psi>(50.));
            assert!(test_bed.get_brake_right_green_pressure() < Pressure::new::<psi>(50.));

            assert!(test_bed.get_brake_left_yellow_pressure() < Pressure::new::<psi>(50.));
            assert!(test_bed.get_brake_right_yellow_pressure() < Pressure::new::<psi>(50.));
        }

        #[test]
        fn alternate_brake_accumulator_is_emptying_while_braking() {
            let mut test_bed = test_bed_with()
                .on_the_ground()
                .set_cold_dark_inputs()
                .start_eng1(Ratio::new::<percent>(100.))
                .start_eng2(Ratio::new::<percent>(100.))
                .set_park_brake(false)
                .run_waiting_for(Duration::from_secs(15));

            // Check we got yellow pressure and brake accumulator loaded
            assert!(test_bed.yellow_pressure() >= Pressure::new::<psi>(2500.));
            assert!(
                test_bed.get_brake_yellow_accumulator_pressure() >= Pressure::new::<psi>(2500.)
            );

            // Disabling green and yellow side so accumulator stop being able to reload
            test_bed = test_bed
                .set_ptu_state(false)
                .set_yellow_ed_pump(false)
                .set_green_ed_pump(false)
                .set_yellow_e_pump(true)
                .run_waiting_for(Duration::from_secs(30));

            assert!(test_bed.yellow_pressure() <= Pressure::new::<psi>(100.));
            assert!(test_bed.green_pressure() <= Pressure::new::<psi>(100.));
            assert!(
                test_bed.get_brake_yellow_accumulator_pressure() >= Pressure::new::<psi>(2500.)
            );

            // Now using brakes and check accumulator gets empty
            test_bed = test_bed
                .empty_brake_accumulator_using_pedal_brake()
                .run_waiting_for(Duration::from_secs(1));

            assert!(
                test_bed.get_brake_yellow_accumulator_pressure() <= Pressure::new::<psi>(1000.)
            );
            assert!(
                test_bed.get_brake_yellow_accumulator_fluid_volume() <= Volume::new::<gallon>(0.01)
            );
        }

        #[test]
        fn brakes_inactive_in_flight() {
            let mut test_bed = test_bed_with()
                .set_cold_dark_inputs()
                .in_flight()
                .set_gear_up()
                .run_waiting_for(Duration::from_secs(10));

            // No brake inputs
            test_bed = test_bed
                .set_left_brake(Ratio::new::<percent>(0.))
                .set_right_brake(Ratio::new::<percent>(0.))
                .run_waiting_for(Duration::from_secs(1));

            assert!(test_bed.get_brake_left_green_pressure() < Pressure::new::<psi>(50.));
            assert!(test_bed.get_brake_right_green_pressure() < Pressure::new::<psi>(50.));
            assert!(test_bed.get_brake_left_yellow_pressure() < Pressure::new::<psi>(50.));
            assert!(test_bed.get_brake_right_yellow_pressure() < Pressure::new::<psi>(50.));

            // Now full brakes
            test_bed = test_bed
                .set_left_brake(Ratio::new::<percent>(100.))
                .set_right_brake(Ratio::new::<percent>(100.))
                .run_waiting_for(Duration::from_secs(1));

            // Check no action on brakes
            assert!(test_bed.get_brake_left_green_pressure() < Pressure::new::<psi>(50.));
            assert!(test_bed.get_brake_right_green_pressure() < Pressure::new::<psi>(50.));

            assert!(test_bed.get_brake_left_yellow_pressure() < Pressure::new::<psi>(50.));
            assert!(test_bed.get_brake_right_yellow_pressure() < Pressure::new::<psi>(50.));
        }

        #[test]
        fn brakes_norm_active_in_flight_gear_down() {
            let mut test_bed = test_bed_with()
                .set_cold_dark_inputs()
                .in_flight()
                .set_gear_up()
                .run_waiting_for(Duration::from_secs(10));

            // Now full brakes gear down
            test_bed = test_bed
                .set_left_brake(Ratio::new::<percent>(100.))
                .set_right_brake(Ratio::new::<percent>(100.))
                .set_gear_down()
                .run_waiting_for(Duration::from_secs(1));

            // Brakes norm should work normally
            assert!(test_bed.get_brake_left_green_pressure() > Pressure::new::<psi>(50.));
            assert!(test_bed.get_brake_right_green_pressure() > Pressure::new::<psi>(50.));

            assert!(test_bed.get_brake_left_yellow_pressure() < Pressure::new::<psi>(50.));
            assert!(test_bed.get_brake_right_yellow_pressure() < Pressure::new::<psi>(50.));
        }

        #[test]
        fn brakes_alternate_active_in_flight_gear_down() {
            let mut test_bed = test_bed_with()
                .set_cold_dark_inputs()
                .in_flight()
                .set_gear_up()
                .run_waiting_for(Duration::from_secs(10));

            // Now full brakes gear down
            test_bed = test_bed
                .set_left_brake(Ratio::new::<percent>(100.))
                .set_right_brake(Ratio::new::<percent>(100.))
                .set_gear_down()
                .set_anti_skid(false)
                .run_waiting_for(Duration::from_secs(1));

            // Brakes norm should work normally
            assert!(test_bed.get_brake_left_green_pressure() < Pressure::new::<psi>(50.));
            assert!(test_bed.get_brake_right_green_pressure() < Pressure::new::<psi>(50.));

            assert!(test_bed.get_brake_left_yellow_pressure() > Pressure::new::<psi>(900.));
            assert!(test_bed.get_brake_right_yellow_pressure() > Pressure::new::<psi>(900.));
        }

        #[test]
        // Testing that green for brakes is only available if park brake is on while altn pressure is at too low level
        fn brake_logic_green_backup_emergency() {
            let mut test_bed = test_bed_with()
                .engines_off()
                .on_the_ground()
                .set_cold_dark_inputs()
                .run_one_tick();

            // Setting on ground with yellow side hydraulics off
            // This should prevent yellow accumulator to fill
            test_bed = test_bed
                .start_eng1(Ratio::new::<percent>(100.))
                .start_eng2(Ratio::new::<percent>(100.))
                .set_park_brake(true)
                .set_ptu_state(false)
                .set_yellow_e_pump(true)
                .set_yellow_ed_pump(false)
                .run_waiting_for(Duration::from_secs(15));

            // Braking but park is on: no output on green brakes expected
            test_bed = test_bed
                .set_left_brake(Ratio::new::<percent>(100.))
                .set_right_brake(Ratio::new::<percent>(100.))
                .run_waiting_for(Duration::from_secs(1));

            assert!(test_bed.get_brake_left_green_pressure() < Pressure::new::<psi>(50.));
            assert!(test_bed.get_brake_right_green_pressure() < Pressure::new::<psi>(50.));
            assert!(test_bed.get_brake_left_yellow_pressure() > Pressure::new::<psi>(500.));
            assert!(test_bed.get_brake_right_yellow_pressure() > Pressure::new::<psi>(500.));

            // With no more fluid in yellow accumulator, green should work as emergency
            test_bed = test_bed
                .empty_brake_accumulator_using_park_brake()
                .set_left_brake(Ratio::new::<percent>(100.))
                .set_right_brake(Ratio::new::<percent>(100.))
                .run_waiting_for(Duration::from_secs(1));

            assert!(test_bed.get_brake_left_green_pressure() > Pressure::new::<psi>(1000.));
            assert!(test_bed.get_brake_right_green_pressure() > Pressure::new::<psi>(1000.));
            assert!(test_bed.get_brake_left_yellow_pressure() < Pressure::new::<psi>(50.));
            assert!(test_bed.get_brake_right_yellow_pressure() < Pressure::new::<psi>(50.));
        }

        #[test]
        fn autobrakes_arms_in_flight_lo_or_med() {
            let mut test_bed = test_bed_with()
                .set_cold_dark_inputs()
                .in_flight()
                .set_gear_up()
                .run_waiting_for(Duration::from_secs(12));

            assert!(test_bed.autobrake_mode() == AutobrakeMode::NONE);

            test_bed = test_bed
                .set_autobrake_low()
                .run_waiting_for(Duration::from_secs(1));

            assert!(test_bed.autobrake_mode() == AutobrakeMode::LOW);

            test_bed = test_bed
                .set_autobrake_med()
                .run_waiting_for(Duration::from_secs(1));

            assert!(test_bed.autobrake_mode() == AutobrakeMode::MED);
        }

        #[test]
        fn autobrakes_disarms_if_green_pressure_low() {
            let mut test_bed = test_bed_with()
                .set_cold_dark_inputs()
                .in_flight()
                .set_gear_up()
                .run_waiting_for(Duration::from_secs(12));

            assert!(test_bed.autobrake_mode() == AutobrakeMode::NONE);

            test_bed = test_bed
                .set_autobrake_low()
                .run_waiting_for(Duration::from_secs(1));

            assert!(test_bed.autobrake_mode() == AutobrakeMode::LOW);

            test_bed = test_bed
                .set_ptu_state(false)
                .stop_eng1()
                .run_waiting_for(Duration::from_secs(20));

            assert!(test_bed.autobrake_mode() == AutobrakeMode::NONE);
        }

        #[test]
        fn autobrakes_disarms_if_askid_off() {
            let mut test_bed = test_bed_with()
                .set_cold_dark_inputs()
                .in_flight()
                .set_gear_up()
                .run_waiting_for(Duration::from_secs(12));

            assert!(test_bed.autobrake_mode() == AutobrakeMode::NONE);

            test_bed = test_bed
                .set_autobrake_med()
                .run_waiting_for(Duration::from_secs(1));

            assert!(test_bed.autobrake_mode() == AutobrakeMode::MED);

            test_bed = test_bed
                .set_anti_skid(false)
                .run_waiting_for(Duration::from_secs(1));

            assert!(test_bed.autobrake_mode() == AutobrakeMode::NONE);
        }

        #[test]
        fn autobrakes_max_wont_arm_in_flight() {
            let mut test_bed = test_bed_with()
                .set_cold_dark_inputs()
                .in_flight()
                .set_gear_up()
                .run_waiting_for(Duration::from_secs(15));

            assert!(test_bed.autobrake_mode() == AutobrakeMode::NONE);

            test_bed = test_bed
                .set_autobrake_max()
                .run_waiting_for(Duration::from_secs(1));

            assert!(test_bed.autobrake_mode() == AutobrakeMode::NONE);
        }

        #[test]
        fn autobrakes_taxiing_wont_disarm_when_braking() {
            let mut test_bed = test_bed_with()
                .set_cold_dark_inputs()
                .on_the_ground()
                .start_eng1(Ratio::new::<percent>(60.))
                .start_eng2(Ratio::new::<percent>(60.))
                .run_waiting_for(Duration::from_secs(10));

            test_bed = test_bed
                .set_autobrake_max()
                .run_waiting_for(Duration::from_secs(1));

            assert!(test_bed.autobrake_mode() == AutobrakeMode::MAX);

            test_bed = test_bed
                .set_right_brake(Ratio::new::<percent>(100.))
                .set_left_brake(Ratio::new::<percent>(100.))
                .run_waiting_for(Duration::from_secs(1));

            assert!(test_bed.autobrake_mode() == AutobrakeMode::MAX);
        }

        #[test]
        fn autobrakes_activates_on_ground_on_spoiler_deploy() {
            let mut test_bed = test_bed_with()
                .set_cold_dark_inputs()
                .on_the_ground()
                .set_park_brake(false)
                .start_eng1(Ratio::new::<percent>(100.))
                .start_eng2(Ratio::new::<percent>(100.))
                .run_waiting_for(Duration::from_secs(10));

            test_bed = test_bed
                .set_autobrake_max()
                .run_waiting_for(Duration::from_secs(1));

            assert!(test_bed.autobrake_mode() == AutobrakeMode::MAX);

            test_bed = test_bed
                .set_deploy_spoilers()
                .run_waiting_for(Duration::from_secs(6));

            assert!(test_bed.autobrake_mode() == AutobrakeMode::MAX);
            assert!(test_bed.get_brake_left_green_pressure() > Pressure::new::<psi>(1000.));
            assert!(test_bed.get_brake_right_green_pressure() > Pressure::new::<psi>(1000.));

            assert!(test_bed.get_brake_left_yellow_pressure() < Pressure::new::<psi>(50.));
            assert!(test_bed.get_brake_right_yellow_pressure() < Pressure::new::<psi>(50.));
        }

        #[test]
        fn autobrakes_disengage_on_spoiler_retract() {
            let mut test_bed = test_bed_with()
                .set_cold_dark_inputs()
                .on_the_ground()
                .set_park_brake(false)
                .start_eng1(Ratio::new::<percent>(100.))
                .start_eng2(Ratio::new::<percent>(100.))
                .run_waiting_for(Duration::from_secs(10));

            test_bed = test_bed
                .set_autobrake_max()
                .run_waiting_for(Duration::from_secs(1));

            assert!(test_bed.autobrake_mode() == AutobrakeMode::MAX);

            test_bed = test_bed
                .set_deploy_spoilers()
                .run_waiting_for(Duration::from_secs(6));

            assert!(test_bed.autobrake_mode() == AutobrakeMode::MAX);

            test_bed = test_bed
                .set_retract_spoilers()
                .run_waiting_for(Duration::from_secs(1));

            assert!(test_bed.autobrake_mode() == AutobrakeMode::NONE);
            assert!(test_bed.get_brake_left_green_pressure() < Pressure::new::<psi>(50.));
            assert!(test_bed.get_brake_right_green_pressure() < Pressure::new::<psi>(50.));
        }

        #[test]
        // Should disable with one pedal > 61° over max range of 79.4° thus 77%
        fn autobrakes_max_disengage_at_77_on_one_pedal_input() {
            let mut test_bed = test_bed_with()
                .set_cold_dark_inputs()
                .on_the_ground()
                .set_park_brake(false)
                .start_eng1(Ratio::new::<percent>(100.))
                .start_eng2(Ratio::new::<percent>(100.))
                .run_waiting_for(Duration::from_secs(10));

            test_bed = test_bed
                .set_autobrake_max()
                .run_waiting_for(Duration::from_secs(1));

            assert!(test_bed.autobrake_mode() == AutobrakeMode::MAX);

            test_bed = test_bed
                .set_deploy_spoilers()
                .run_waiting_for(Duration::from_secs(6));

            assert!(test_bed.autobrake_mode() == AutobrakeMode::MAX);
            assert!(test_bed.get_brake_left_green_pressure() > Pressure::new::<psi>(1000.));
            assert!(test_bed.get_brake_right_green_pressure() > Pressure::new::<psi>(1000.));

            test_bed = test_bed
                .set_left_brake(Ratio::new::<percent>(70.))
                .run_waiting_for(Duration::from_secs(1))
                .set_left_brake(Ratio::new::<percent>(0.))
                .run_waiting_for(Duration::from_secs(1));

            assert!(test_bed.autobrake_mode() == AutobrakeMode::MAX);
            assert!(test_bed.get_brake_left_green_pressure() > Pressure::new::<psi>(1000.));
            assert!(test_bed.get_brake_right_green_pressure() > Pressure::new::<psi>(1000.));

            test_bed = test_bed
                .set_left_brake(Ratio::new::<percent>(78.))
                .run_waiting_for(Duration::from_secs(1))
                .set_left_brake(Ratio::new::<percent>(0.))
                .run_waiting_for(Duration::from_secs(1));

            assert!(test_bed.autobrake_mode() == AutobrakeMode::NONE);
            assert!(test_bed.get_brake_left_green_pressure() < Pressure::new::<psi>(50.));
            assert!(test_bed.get_brake_right_green_pressure() < Pressure::new::<psi>(50.));
        }

        #[test]
        fn autobrakes_max_disengage_at_52_on_both_pedal_input() {
            let mut test_bed = test_bed_with()
                .set_cold_dark_inputs()
                .on_the_ground()
                .set_park_brake(false)
                .start_eng1(Ratio::new::<percent>(100.))
                .start_eng2(Ratio::new::<percent>(100.))
                .run_waiting_for(Duration::from_secs(10));

            test_bed = test_bed
                .set_autobrake_max()
                .run_waiting_for(Duration::from_secs(1));

            assert!(test_bed.autobrake_mode() == AutobrakeMode::MAX);

            test_bed = test_bed
                .set_deploy_spoilers()
                .run_waiting_for(Duration::from_secs(6));

            assert!(test_bed.autobrake_mode() == AutobrakeMode::MAX);
            assert!(test_bed.get_brake_left_green_pressure() > Pressure::new::<psi>(1000.));
            assert!(test_bed.get_brake_right_green_pressure() > Pressure::new::<psi>(1000.));

            test_bed = test_bed
                .set_left_brake(Ratio::new::<percent>(55.))
                .run_waiting_for(Duration::from_secs(1))
                .set_left_brake(Ratio::new::<percent>(0.))
                .run_waiting_for(Duration::from_secs(1));

            assert!(test_bed.autobrake_mode() == AutobrakeMode::MAX);
            assert!(test_bed.get_brake_left_green_pressure() > Pressure::new::<psi>(1000.));
            assert!(test_bed.get_brake_right_green_pressure() > Pressure::new::<psi>(1000.));

            test_bed = test_bed
                .set_left_brake(Ratio::new::<percent>(55.))
                .set_right_brake(Ratio::new::<percent>(55.))
                .run_waiting_for(Duration::from_secs(1))
                .set_left_brake(Ratio::new::<percent>(0.))
                .set_right_brake(Ratio::new::<percent>(0.))
                .run_waiting_for(Duration::from_secs(1));

            assert!(test_bed.autobrake_mode() == AutobrakeMode::NONE);
            assert!(test_bed.get_brake_left_green_pressure() < Pressure::new::<psi>(50.));
            assert!(test_bed.get_brake_right_green_pressure() < Pressure::new::<psi>(50.));
        }

        #[test]
        // Should disable with one pedals > 42° over max range of 79.4° thus 52%
        fn autobrakes_med_disengage_at_52_on_one_pedal_input() {
            let mut test_bed = test_bed_with()
                .set_cold_dark_inputs()
                .on_the_ground()
                .set_park_brake(false)
                .start_eng1(Ratio::new::<percent>(100.))
                .start_eng2(Ratio::new::<percent>(100.))
                .run_waiting_for(Duration::from_secs(10));

            test_bed = test_bed
                .set_autobrake_med()
                .run_waiting_for(Duration::from_secs(1));

            assert!(test_bed.autobrake_mode() == AutobrakeMode::MED);

            test_bed = test_bed
                .set_deploy_spoilers()
                .run_waiting_for(Duration::from_secs(6));

            assert!(test_bed.autobrake_mode() == AutobrakeMode::MED);
            assert!(test_bed.get_brake_left_green_pressure() > Pressure::new::<psi>(1000.));
            assert!(test_bed.get_brake_right_green_pressure() > Pressure::new::<psi>(1000.));

            test_bed = test_bed
                .set_right_brake(Ratio::new::<percent>(50.))
                .run_waiting_for(Duration::from_secs(1))
                .set_right_brake(Ratio::new::<percent>(0.))
                .run_waiting_for(Duration::from_secs(1));

            assert!(test_bed.autobrake_mode() == AutobrakeMode::MED);
            assert!(test_bed.get_brake_left_green_pressure() > Pressure::new::<psi>(1000.));
            assert!(test_bed.get_brake_right_green_pressure() > Pressure::new::<psi>(1000.));

            test_bed = test_bed
                .set_right_brake(Ratio::new::<percent>(55.))
                .run_waiting_for(Duration::from_secs(1))
                .set_right_brake(Ratio::new::<percent>(0.))
                .run_waiting_for(Duration::from_secs(1));

            assert!(test_bed.autobrake_mode() == AutobrakeMode::NONE);
            assert!(test_bed.get_brake_left_green_pressure() < Pressure::new::<psi>(50.));
            assert!(test_bed.get_brake_right_green_pressure() < Pressure::new::<psi>(50.));
        }

        #[test]
        fn autobrakes_med_disengage_at_11_on_both_pedal_input() {
            let mut test_bed = test_bed_with()
                .set_cold_dark_inputs()
                .on_the_ground()
                .set_park_brake(false)
                .start_eng1(Ratio::new::<percent>(100.))
                .start_eng2(Ratio::new::<percent>(100.))
                .run_waiting_for(Duration::from_secs(10));

            test_bed = test_bed
                .set_autobrake_med()
                .run_waiting_for(Duration::from_secs(1));

            assert!(test_bed.autobrake_mode() == AutobrakeMode::MED);

            test_bed = test_bed
                .set_deploy_spoilers()
                .run_waiting_for(Duration::from_secs(6));

            assert!(test_bed.autobrake_mode() == AutobrakeMode::MED);
            assert!(test_bed.get_brake_left_green_pressure() > Pressure::new::<psi>(1000.));
            assert!(test_bed.get_brake_right_green_pressure() > Pressure::new::<psi>(1000.));

            test_bed = test_bed
                .set_right_brake(Ratio::new::<percent>(15.))
                .run_waiting_for(Duration::from_secs(1))
                .set_right_brake(Ratio::new::<percent>(0.))
                .run_waiting_for(Duration::from_secs(1));

            assert!(test_bed.autobrake_mode() == AutobrakeMode::MED);
            assert!(test_bed.get_brake_left_green_pressure() > Pressure::new::<psi>(1000.));
            assert!(test_bed.get_brake_right_green_pressure() > Pressure::new::<psi>(1000.));

            test_bed = test_bed
                .set_right_brake(Ratio::new::<percent>(15.))
                .set_left_brake(Ratio::new::<percent>(15.))
                .run_waiting_for(Duration::from_secs(1))
                .set_right_brake(Ratio::new::<percent>(0.))
                .set_left_brake(Ratio::new::<percent>(0.))
                .run_waiting_for(Duration::from_secs(1));

            assert!(test_bed.autobrake_mode() == AutobrakeMode::NONE);
            assert!(test_bed.get_brake_left_green_pressure() < Pressure::new::<psi>(50.));
            assert!(test_bed.get_brake_right_green_pressure() < Pressure::new::<psi>(50.));
        }

        #[test]
        fn autobrakes_max_disarm_after_10s_in_flight() {
            let mut test_bed = test_bed_with()
                .set_cold_dark_inputs()
                .on_the_ground()
                .set_park_brake(false)
                .start_eng1(Ratio::new::<percent>(100.))
                .start_eng2(Ratio::new::<percent>(100.))
                .run_waiting_for(Duration::from_secs(10));

            test_bed = test_bed
                .set_autobrake_max()
                .run_waiting_for(Duration::from_secs(1));

            assert!(test_bed.autobrake_mode() == AutobrakeMode::MAX);

            test_bed = test_bed.in_flight().run_waiting_for(Duration::from_secs(6));

            assert!(test_bed.autobrake_mode() == AutobrakeMode::MAX);

            test_bed = test_bed.in_flight().run_waiting_for(Duration::from_secs(6));

            assert!(test_bed.autobrake_mode() == AutobrakeMode::NONE);
        }

        #[test]
        fn controller_blue_epump_activates_when_no_weight_on_center_wheel() {
            let mut test_bed = test_bed_with()
                .engines_off()
                .on_the_ground()
                .set_cold_dark_inputs()
                .run_one_tick();

            assert!(!test_bed.query(|a| a.is_blue_epump_controller_pressurising()));

            test_bed = test_bed.rotates_on_runway().run_one_tick();

            assert!(test_bed.query(|a| a.is_blue_epump_controller_pressurising()));
        }

        #[test]
        fn controller_blue_epump_split_engine_states() {
            let mut test_bed = test_bed_with()
                .engines_off()
                .on_the_ground()
                .set_cold_dark_inputs()
                .run_one_tick();

            assert!(!test_bed.query(|a| a.is_blue_epump_controller_pressurising()));

            test_bed = test_bed
                .start_eng1(Ratio::new::<percent>(65.))
                .run_one_tick();

            assert!(test_bed.query(|a| a.is_blue_epump_controller_pressurising()));

            test_bed = test_bed
                .start_eng2(Ratio::new::<percent>(65.))
                .stop_eng1()
                .run_one_tick();

            assert!(test_bed.query(|a| a.is_blue_epump_controller_pressurising()));
        }

        #[test]
        fn controller_blue_epump_on_off_engines() {
            let mut test_bed = test_bed_with()
                .engines_off()
                .on_the_ground()
                .set_cold_dark_inputs()
                .start_eng1(Ratio::new::<percent>(65.))
                .start_eng2(Ratio::new::<percent>(65.))
                .run_one_tick();

            assert!(test_bed.query(|a| a.is_blue_epump_controller_pressurising()));

            test_bed = test_bed.stop_eng1().stop_eng2().run_one_tick();

            assert!(!test_bed.query(|a| a.is_blue_epump_controller_pressurising()));
        }

        #[test]
        fn controller_blue_epump_override() {
            let mut test_bed = test_bed_with()
                .engines_off()
                .on_the_ground()
                .set_cold_dark_inputs()
                .press_blue_epump_override_button_once()
                .run_one_tick();

            assert!(test_bed.query(|a| a.is_blue_epump_controller_pressurising()));

            test_bed = test_bed
                .press_blue_epump_override_button_once()
                .run_one_tick();

            assert!(!test_bed.query(|a| a.is_blue_epump_controller_pressurising()));
        }

        #[test]
        fn controller_blue_epump_override_without_power_shall_not_run_blue_pump() {
            let mut test_bed = test_bed_with()
                .engines_off()
                .on_the_ground()
                .set_cold_dark_inputs()
                .start_eng1(Ratio::new::<percent>(65.))
                .run_one_tick();

            assert!(test_bed.query(|a| a.is_blue_epump_controller_pressurising()));

            test_bed = test_bed.dc_ess_lost().run_one_tick();

            assert!(!test_bed.query(|a| a.is_blue_epump_controller_pressurising()));
        }

        #[test]
        fn controller_yellow_epump_is_activated_by_overhead_button() {
            let mut test_bed = test_bed_with()
                .engines_off()
                .on_the_ground()
                .set_cold_dark_inputs()
                .run_one_tick();

            assert!(!test_bed.query(|a| a.is_yellow_epump_controller_pressurising()));

            test_bed = test_bed.set_yellow_e_pump(false).run_one_tick();

            assert!(test_bed.query(|a| a.is_yellow_epump_controller_pressurising()));

            test_bed = test_bed.set_yellow_e_pump(true).run_one_tick();

            assert!(!test_bed.query(|a| a.is_yellow_epump_controller_pressurising()));
        }

        #[test]
        fn controller_yellow_epump_unpowered_cant_command_pump() {
            let mut test_bed = test_bed_with()
                .engines_off()
                .on_the_ground()
                .set_cold_dark_inputs()
                .set_yellow_e_pump(false)
                .run_one_tick();

            assert!(test_bed.query(|a| a.is_yellow_epump_controller_pressurising()));

            test_bed = test_bed.dc_bus_2_lost().run_one_tick();

            assert!(!test_bed.query(|a| a.is_yellow_epump_controller_pressurising()));
        }

        #[test]
        fn controller_yellow_epump_can_operate_from_cargo_door_without_main_control_power_bus() {
            let mut test_bed = test_bed_with()
                .engines_off()
                .on_the_ground()
                .set_cold_dark_inputs()
                .run_one_tick();

            assert!(!test_bed.query(|a| a.is_cargo_powering_yellow_epump()));

            test_bed = test_bed
                .dc_ground_service_lost()
                .open_fwd_cargo_door()
                .run_waiting_for(
                    Duration::from_secs(1) + A320DoorController::DELAY_UNLOCK_TO_HYDRAULIC_CONTROL,
                );

            assert!(test_bed.query(|a| a.is_cargo_powering_yellow_epump()));
        }

        #[test]
        fn controller_engine_driven_pump1_overhead_button_logic_with_eng_on() {
            let mut test_bed = test_bed_with()
                .engines_off()
                .on_the_ground()
                .set_cold_dark_inputs()
                .run_one_tick();

            assert!(test_bed.query(|a| a.is_edp1_green_pump_controller_pressurising()));

            test_bed = test_bed
                .start_eng1(Ratio::new::<percent>(65.))
                .run_one_tick();
            assert!(test_bed.query(|a| a.is_edp1_green_pump_controller_pressurising()));

            test_bed = test_bed.set_green_ed_pump(false).run_one_tick();
            assert!(!test_bed.query(|a| a.is_edp1_green_pump_controller_pressurising()));

            test_bed = test_bed.set_green_ed_pump(true).run_one_tick();
            assert!(test_bed.query(|a| a.is_edp1_green_pump_controller_pressurising()));
        }

        #[test]
        fn controller_engine_driven_pump1_fire_overhead_released_stops_pump() {
            let mut test_bed = test_bed_with()
                .engines_off()
                .on_the_ground()
                .set_cold_dark_inputs()
                .start_eng1(Ratio::new::<percent>(65.))
                .start_eng2(Ratio::new::<percent>(65.))
                .run_one_tick();

            assert!(test_bed.query(|a| a.is_edp1_green_pump_controller_pressurising()));

            test_bed = test_bed.set_eng1_fire_button(true).run_one_tick();
            assert!(!test_bed.query(|a| a.is_edp1_green_pump_controller_pressurising()));
        }

        #[test]
        fn controller_engine_driven_pump2_overhead_button_logic_with_eng_on() {
            let mut test_bed = test_bed_with()
                .engines_off()
                .on_the_ground()
                .set_cold_dark_inputs()
                .run_one_tick();

            assert!(test_bed.query(|a| a.is_edp2_yellow_pump_controller_pressurising()));

            test_bed = test_bed
                .start_eng2(Ratio::new::<percent>(65.))
                .run_one_tick();
            assert!(test_bed.query(|a| a.is_edp2_yellow_pump_controller_pressurising()));

            test_bed = test_bed.set_yellow_ed_pump(false).run_one_tick();
            assert!(!test_bed.query(|a| a.is_edp2_yellow_pump_controller_pressurising()));

            test_bed = test_bed.set_yellow_ed_pump(true).run_one_tick();
            assert!(test_bed.query(|a| a.is_edp2_yellow_pump_controller_pressurising()));
        }

        #[test]
        fn controller_engine_driven_pump2_fire_overhead_released_stops_pump() {
            let mut test_bed = test_bed_with()
                .engines_off()
                .on_the_ground()
                .set_cold_dark_inputs()
                .start_eng1(Ratio::new::<percent>(65.))
                .start_eng2(Ratio::new::<percent>(65.))
                .run_one_tick();

            assert!(test_bed.query(|a| a.is_edp2_yellow_pump_controller_pressurising()));

            test_bed = test_bed.set_eng2_fire_button(true).run_one_tick();
            assert!(!test_bed.query(|a| a.is_edp2_yellow_pump_controller_pressurising()));
        }

        #[test]
        fn controller_ptu_on_off_with_overhead_pushbutton() {
            let mut test_bed = test_bed_with()
                .engines_off()
                .on_the_ground()
                .set_cold_dark_inputs()
                .run_one_tick();

            assert!(test_bed.query(|a| a.is_ptu_controller_activating_ptu()));

            test_bed = test_bed.set_ptu_state(false).run_one_tick();

            assert!(!test_bed.query(|a| a.is_ptu_controller_activating_ptu()));

            test_bed = test_bed.set_ptu_state(true).run_one_tick();

            assert!(test_bed.query(|a| a.is_ptu_controller_activating_ptu()));
        }

        #[test]
        fn controller_ptu_off_when_cargo_door_is_moved() {
            let mut test_bed = test_bed_with()
                .engines_off()
                .on_the_ground()
                .set_cold_dark_inputs()
                .run_one_tick();

            assert!(test_bed.query(|a| a.is_ptu_controller_activating_ptu()));

            test_bed = test_bed.open_fwd_cargo_door().run_waiting_for(
                Duration::from_secs(1) + A320DoorController::DELAY_UNLOCK_TO_HYDRAULIC_CONTROL,
            );

            assert!(!test_bed.query(|a| a.is_ptu_controller_activating_ptu()));

            // Ptu should reactivate after door fully opened + 40s
            test_bed = test_bed.run_waiting_for(Duration::from_secs(25) + Duration::from_secs(41));

            assert!(test_bed.query(|a| a.is_ptu_controller_activating_ptu()));
        }

        #[test]
        fn controller_ptu_disabled_when_tug_attached() {
            let mut test_bed = test_bed_with()
                .engines_off()
                .on_the_ground()
                .set_cold_dark_inputs()
                .run_one_tick();

            assert!(test_bed.query(|a| a.is_ptu_controller_activating_ptu()));

            test_bed = test_bed
                .start_eng1(Ratio::new::<percent>(65.))
                .set_park_brake(false)
                .run_one_tick();

            assert!(test_bed.query(|a| a.is_ptu_controller_activating_ptu()));

            test_bed = test_bed.set_pushback_state(true).run_one_tick();

            assert!(!test_bed.query(|a| a.is_ptu_controller_activating_ptu()));

            // Ptu should reactivate after 15ish seconds
            test_bed = test_bed
                .set_pushback_state(false)
                .run_waiting_for(Duration::from_secs(16));

            assert!(test_bed.query(|a| a.is_ptu_controller_activating_ptu()));
        }

        #[test]
        fn rat_does_not_deploy_on_ground_at_eng_off() {
            let mut test_bed = test_bed_with()
                .set_cold_dark_inputs()
                .on_the_ground()
                .start_eng1(Ratio::new::<percent>(80.))
                .start_eng2(Ratio::new::<percent>(80.))
                .run_waiting_for(Duration::from_secs(10));

            assert!(test_bed.is_blue_pressurised());
            assert!(test_bed.get_rat_position() <= 0.);
            assert!(test_bed.get_rat_rpm() <= 1.);

            test_bed = test_bed
                .ac_bus_1_lost()
                .ac_bus_2_lost()
                .run_waiting_for(Duration::from_secs(2));

            // RAT has not deployed
            assert!(test_bed.get_rat_position() <= 0.);
            assert!(test_bed.get_rat_rpm() <= 1.);
        }

        #[test]
        fn rat_deploys_on_both_ac_lost() {
            let mut test_bed = test_bed_with()
                .set_cold_dark_inputs()
                .in_flight()
                .start_eng1(Ratio::new::<percent>(80.))
                .start_eng2(Ratio::new::<percent>(80.))
                .run_waiting_for(Duration::from_secs(10));

            assert!(!test_bed.rat_deploy_commanded());

            test_bed = test_bed
                .ac_bus_1_lost()
                .run_waiting_for(Duration::from_secs(2));

            assert!(!test_bed.rat_deploy_commanded());

            // Now all AC off should deploy RAT in flight
            test_bed = test_bed
                .ac_bus_1_lost()
                .ac_bus_2_lost()
                .run_waiting_for(Duration::from_secs(2));

            assert!(test_bed.rat_deploy_commanded());
        }

        #[test]
        fn blue_epump_unavailable_if_unpowered() {
            let mut test_bed = test_bed_with()
                .engines_off()
                .on_the_ground()
                .set_cold_dark_inputs()
                .run_one_tick();

            test_bed = test_bed
                .start_eng2(Ratio::new::<percent>(80.))
                .run_waiting_for(Duration::from_secs(10));

            // Blue epump working
            assert!(test_bed.is_blue_pressurised());

            test_bed = test_bed
                .ac_bus_2_lost()
                .run_waiting_for(Duration::from_secs(25));

            // Blue epump still working as it's not plugged on AC2
            assert!(test_bed.is_blue_pressurised());

            test_bed = test_bed
                .ac_bus_1_lost()
                .run_waiting_for(Duration::from_secs(25));

            // Blue epump has stopped
            assert!(!test_bed.is_blue_pressurised());
        }

        #[test]
        fn yellow_epump_unavailable_if_unpowered() {
            let mut test_bed = test_bed_with()
                .engines_off()
                .on_the_ground()
                .set_cold_dark_inputs()
                .run_one_tick();

            test_bed = test_bed
                .set_yellow_e_pump(false)
                .run_waiting_for(Duration::from_secs(10));

            // Yellow epump working
            assert!(test_bed.is_yellow_pressurised());

            test_bed = test_bed
                .ac_bus_2_lost()
                .ac_bus_1_lost()
                .run_waiting_for(Duration::from_secs(25));

            // Yellow epump still working as not plugged on AC2 or AC1
            assert!(test_bed.is_yellow_pressurised());

            test_bed = test_bed
                .ac_ground_service_lost()
                .run_waiting_for(Duration::from_secs(25));

            // Yellow epump has stopped
            assert!(!test_bed.is_yellow_pressurised());
        }

        #[test]
        fn cargo_door_stays_closed_at_init() {
            let mut test_bed = test_bed_with()
                .engines_off()
                .on_the_ground()
                .set_cold_dark_inputs()
                .run_one_tick();

            assert!(test_bed.is_cargo_fwd_door_locked_down());
            assert!(test_bed.cargo_fwd_door_position() == 0.);

            test_bed = test_bed.run_waiting_for(Duration::from_secs_f64(15.));

            assert!(test_bed.is_cargo_fwd_door_locked_down());
            assert!(test_bed.cargo_fwd_door_position() == 0.);
        }

        #[test]
        fn cargo_door_unlocks_when_commanded() {
            let mut test_bed = test_bed_with()
                .engines_off()
                .on_the_ground()
                .set_cold_dark_inputs()
                .run_one_tick();

            assert!(test_bed.is_cargo_fwd_door_locked_down());
            assert!(test_bed.cargo_fwd_door_position() == 0.);

            test_bed = test_bed.run_waiting_for(Duration::from_secs_f64(1.));

            assert!(test_bed.is_cargo_fwd_door_locked_down());
            assert!(test_bed.cargo_fwd_door_position() == 0.);

            test_bed = test_bed
                .open_fwd_cargo_door()
                .run_waiting_for(Duration::from_secs_f64(1.));

            assert!(!test_bed.is_cargo_fwd_door_locked_down());
            assert!(test_bed.cargo_fwd_door_position() >= 0.);
        }

        #[test]
        fn cargo_door_controller_opens_the_door() {
            let mut test_bed = test_bed_with()
                .engines_off()
                .on_the_ground()
                .set_cold_dark_inputs()
                .run_one_tick();

            assert!(test_bed.is_cargo_fwd_door_locked_down());
            assert!(test_bed.cargo_fwd_door_position() == 0.);

            test_bed = test_bed
                .open_fwd_cargo_door()
                .run_waiting_for(Duration::from_secs_f64(1.));

            assert!(!test_bed.is_cargo_fwd_door_locked_down());

            let current_position_unlocked = test_bed.cargo_fwd_door_position();

            test_bed = test_bed
                .open_fwd_cargo_door()
                .run_waiting_for(A320DoorController::DELAY_UNLOCK_TO_HYDRAULIC_CONTROL);

            assert!(test_bed.cargo_fwd_door_position() > current_position_unlocked);

            test_bed = test_bed
                .open_fwd_cargo_door()
                .run_waiting_for(Duration::from_secs_f64(30.));

            assert!(test_bed.cargo_fwd_door_position() > 0.85);
        }

        #[test]
        fn fwd_cargo_door_controller_opens_fwd_door_only() {
            let mut test_bed = test_bed_with()
                .engines_off()
                .on_the_ground()
                .set_cold_dark_inputs()
                .run_one_tick();

            assert!(test_bed.is_cargo_fwd_door_locked_down());
            assert!(test_bed.cargo_fwd_door_position() == 0.);
            assert!(test_bed.cargo_aft_door_position() == 0.);

            test_bed = test_bed
                .open_fwd_cargo_door()
                .run_waiting_for(Duration::from_secs_f64(30.));

            assert!(test_bed.cargo_fwd_door_position() > 0.85);
            assert!(test_bed.cargo_aft_door_position() == 0.);
        }

        #[test]
        fn cargo_door_opened_uses_correct_reservoir_amount() {
            let mut test_bed = test_bed_with()
                .engines_off()
                .on_the_ground()
                .set_cold_dark_inputs()
                .set_yellow_e_pump(false)
                .set_ptu_state(false)
                .run_waiting_for(Duration::from_secs_f64(20.));

            assert!(test_bed.is_cargo_fwd_door_locked_down());
            assert!(test_bed.is_yellow_pressurised());

            let pressurised_yellow_level_door_closed = test_bed.get_yellow_reservoir_volume();

            test_bed = test_bed
                .open_fwd_cargo_door()
                .run_waiting_for(Duration::from_secs_f64(40.));

            assert!(!test_bed.is_cargo_fwd_door_locked_down());
            assert!(test_bed.cargo_fwd_door_position() > 0.85);

            let pressurised_yellow_level_door_opened = test_bed.get_yellow_reservoir_volume();

            let volume_used_liter = (pressurised_yellow_level_door_closed
                - pressurised_yellow_level_door_opened)
                .get::<liter>();

            // For one cargo door we expect losing between 0.6 to 0.8 liter of fluid into the two actuators
            assert!((0.6..=0.8).contains(&volume_used_liter));
        }

        #[test]
        fn cargo_door_controller_closes_the_door() {
            let mut test_bed = test_bed_with()
                .engines_off()
                .on_the_ground()
                .set_cold_dark_inputs()
                .run_one_tick();

            test_bed = test_bed
                .open_fwd_cargo_door()
                .run_waiting_for(Duration::from_secs_f64(30.));

            assert!(!test_bed.is_cargo_fwd_door_locked_down());
            assert!(test_bed.cargo_fwd_door_position() > 0.85);

            test_bed = test_bed
                .close_fwd_cargo_door()
                .run_waiting_for(Duration::from_secs_f64(60.));

            assert!(test_bed.is_cargo_fwd_door_locked_down());
            assert!(test_bed.cargo_fwd_door_position() <= 0.);
        }

        #[test]
        fn cargo_door_controller_closes_the_door_after_yellow_pump_auto_shutdown() {
            let mut test_bed = test_bed_with()
                .engines_off()
                .on_the_ground()
                .set_cold_dark_inputs()
                .run_one_tick();

            test_bed = test_bed
                .open_fwd_cargo_door()
                .run_waiting_for(Duration::from_secs_f64(30.));

            assert!(!test_bed.is_cargo_fwd_door_locked_down());
            assert!(test_bed.cargo_fwd_door_position() > 0.85);

            test_bed = test_bed.run_waiting_for(Duration::from_secs_f64(30.));

            assert!(!test_bed.is_yellow_pressurised());

            test_bed = test_bed
                .close_fwd_cargo_door()
                .run_waiting_for(Duration::from_secs_f64(30.));

            assert!(test_bed.is_cargo_fwd_door_locked_down());
            assert!(test_bed.cargo_fwd_door_position() <= 0.);
        }
    }
}<|MERGE_RESOLUTION|>--- conflicted
+++ resolved
@@ -1533,15 +1533,9 @@
         writer.write("BRAKE RIGHT FORCE FACTOR", self.right_braking_force);
     }
 
-<<<<<<< HEAD
     fn read(&mut self, state: &mut SimulatorReader) {
         let left_flap: f64 = state.read("LEFT_FLAPS_POSITION_PERCENT");
         let right_flap: f64 = state.read("RIGHT_FLAPS_POSITION_PERCENT");
-=======
-    fn read(&mut self, reader: &mut SimulatorReader) {
-        let left_flap: f64 = reader.read("TRAILING EDGE FLAPS LEFT PERCENT");
-        let right_flap: f64 = reader.read("TRAILING EDGE FLAPS RIGHT PERCENT");
->>>>>>> 4bef78c2
         self.flap_position = (left_flap + right_flap) / 2.;
     }
 }
